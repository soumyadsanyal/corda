--- conflicted
+++ resolved
@@ -28,13 +28,7 @@
         dirs 'libs'
     }
     jcenter()
-<<<<<<< HEAD
-    maven {
-        url 'http://www.sparetimelabs.com/maven2'
-    }
     mavenLocal()
-=======
->>>>>>> 171c2be2
 }
 
 configurations {
