package net.corda.explorer

import joptsimple.OptionSet
import net.corda.client.mock.ErrorFlowsEventGenerator
import net.corda.client.mock.EventGenerator
import net.corda.client.mock.Generator
import net.corda.client.rpc.CordaRPCClient
import net.corda.client.rpc.CordaRPCConnection
import net.corda.core.contracts.Amount
import net.corda.core.identity.CordaX500Name
import net.corda.core.identity.Party
import net.corda.core.internal.concurrent.thenMatch
import net.corda.core.messaging.CordaRPCOps
import net.corda.core.messaging.FlowHandle
import net.corda.core.messaging.startFlow
import net.corda.core.utilities.OpaqueBytes
import net.corda.core.utilities.getOrThrow
import net.corda.finance.GBP
import net.corda.finance.USD
import net.corda.finance.contracts.asset.Cash
import net.corda.finance.flows.*
import net.corda.finance.flows.CashExitFlow.ExitRequest
import net.corda.finance.flows.CashIssueAndPaymentFlow.IssueAndPaymentRequest
import net.corda.finance.schemas.CashSchemaV1
import net.corda.finance.internal.CashConfigDataFlow
import net.corda.node.services.Permissions.Companion.startFlow
import net.corda.sample.businessnetwork.iou.IOUFlow
import net.corda.sample.businessnetwork.membership.flow.ObtainMembershipListContentFlow
import net.corda.testing.core.ALICE_NAME
import net.corda.testing.core.BOB_NAME
import net.corda.testing.driver.*
import net.corda.testing.driver.internal.incrementalPortAllocation
import net.corda.testing.node.User
import net.corda.testing.node.internal.FINANCE_CORDAPP
import net.corda.testing.node.internal.BUSINESS_NETWORK_CORDAPP
import java.time.Instant
import java.util.*
import kotlin.reflect.KClass

class ExplorerSimulation(private val options: OptionSet) {

    private companion object {
        fun packagesOfClasses(vararg classes: KClass<*>): List<String> = classes.map { it.java.`package`.name }
    }

    private val user = User("user1", "test", permissions = setOf(
            startFlow<CashPaymentFlow>(),
            startFlow<CashConfigDataFlow>(),
            startFlow<IOUFlow>(),
            startFlow<ObtainMembershipListContentFlow>())
    )
    private val manager = User("manager", "test", permissions = setOf(
            startFlow<CashIssueAndPaymentFlow>(),
            startFlow<CashPaymentFlow>(),
            startFlow<CashExitFlow>(),
            startFlow<CashConfigDataFlow>())
    )

    private lateinit var notaryNode: NodeHandle
    private lateinit var aliceNode: NodeHandle
    private lateinit var bobNode: NodeHandle
    private lateinit var issuerNodeGBP: NodeHandle
    private lateinit var issuerNodeUSD: NodeHandle
    private lateinit var bnoNode: NodeHandle
    private lateinit var notary: Party

    private val RPCConnections = ArrayList<CordaRPCConnection>()
    private val issuers = HashMap<Currency, CordaRPCOps>()
    private val parties = ArrayList<Pair<Party, CordaRPCOps>>()

    init {
        startDemoNodes()
    }

    private fun onEnd() {
        println("Closing RPC connections")
        RPCConnections.forEach { it.close() }
    }

    private fun startDemoNodes() {
        val portAllocation = incrementalPortAllocation(20000)
        driver(DriverParameters(
                portAllocation = portAllocation,
                cordappsForAllNodes = listOf(FINANCE_CORDAPP, BUSINESS_NETWORK_CORDAPP),
                waitForAllNodesToFinish = true,
                jmxPolicy = JmxPolicy(7006)
        )) {
            // TODO : Supported flow should be exposed somehow from the node instead of set of ServiceInfo.
            val alice = startNode(providedName = ALICE_NAME, rpcUsers = listOf(user))
            val bob = startNode(providedName = BOB_NAME, rpcUsers = listOf(user))
            val ukBankName = CordaX500Name(organisation = "UK Bank Plc", locality = "London", country = "GB")
            val usaBankName = CordaX500Name(organisation = "USA Bank Corp", locality = "New York", country = "US")
            val issuerGBP = startNode(NodeParameters(
                    providedName = ukBankName,
                    rpcUsers = listOf(manager),
                    additionalCordapps = listOf(FINANCE_CORDAPP.withConfig(mapOf("issuableCurrencies" to listOf("GBP"))))
            ))
            val issuerUSD = startNode(NodeParameters(
                    providedName = usaBankName,
                    rpcUsers = listOf(manager),
                    additionalCordapps = listOf(FINANCE_CORDAPP.withConfig(mapOf("issuableCurrencies" to listOf("USD"))))
<<<<<<< HEAD
            )
            val bno = startNode(providedName = IOUFlow.allowedMembershipName, rpcUsers = listOf(user))
=======
            ))
>>>>>>> 68145e16

            notaryNode = defaultNotaryNode.get()
            aliceNode = alice.get()
            bobNode = bob.get()
            issuerNodeGBP = issuerGBP.get()
            issuerNodeUSD = issuerUSD.get()
            bnoNode = bno.get()

            arrayOf(notaryNode, aliceNode, bobNode, issuerNodeGBP, issuerNodeUSD, bnoNode).forEach {
                println("${it.nodeInfo.legalIdentities.first()} started on ${it.rpcAddress}")
            }

            when {
                options.has("S") -> startNormalSimulation()
                options.has("F") -> startErrorFlowsSimulation()
            }
        }
    }

    private fun setUpRPC() {
        // Register with alice to use alice's RPC proxy to create random events.
        val aliceClient = CordaRPCClient(aliceNode.rpcAddress)
        val aliceConnection = aliceClient.start(user.username, user.password)
        val aliceRPC = aliceConnection.proxy

        val bobClient = CordaRPCClient(bobNode.rpcAddress)
        val bobConnection = bobClient.start(user.username, user.password)
        val bobRPC = bobConnection.proxy

        val issuerClientGBP = CordaRPCClient(issuerNodeGBP.rpcAddress)
        val issuerGBPConnection = issuerClientGBP.start(manager.username, manager.password)
        val issuerRPCGBP = issuerGBPConnection.proxy

        val issuerClientUSD = CordaRPCClient(issuerNodeUSD.rpcAddress)
        val issuerUSDConnection = issuerClientUSD.start(manager.username, manager.password)
        val issuerRPCUSD = issuerUSDConnection.proxy

        RPCConnections.addAll(listOf(aliceConnection, bobConnection, issuerGBPConnection, issuerUSDConnection))
        issuers.putAll(mapOf(USD to issuerRPCUSD, GBP to issuerRPCGBP))

        parties.addAll(listOf(aliceNode.nodeInfo.legalIdentities.first() to aliceRPC,
                bobNode.nodeInfo.legalIdentities.first() to bobRPC,
                issuerNodeGBP.nodeInfo.legalIdentities.first() to issuerRPCGBP,
                issuerNodeUSD.nodeInfo.legalIdentities.first() to issuerRPCUSD))
    }

    private fun startSimulation(eventGenerator: EventGenerator, maxIterations: Int) {
        // Log to logger when flow finish.
        fun FlowHandle<AbstractCashFlow.Result>.log(seq: Int, name: String) {
            val out = "[$seq] $name $id :"
            returnValue.thenMatch({ (stx) ->
                Main.log.info("$out ${stx.id} ${(stx.tx.outputs.first().data as Cash.State).amount}") // XXX: Why Main's log?
            }, {
                Main.log.info("$out ${it.message}")
            })
        }

        for (i in 0..maxIterations) {
            Thread.sleep(1000)
            // Issuer requests.
            eventGenerator.issuerGenerator.map { request ->
                when (request) {
                    is IssueAndPaymentRequest -> issuers[request.amount.token]?.let {
                        println("${Instant.now()} [$i] ISSUING ${request.amount} with ref ${request.issueRef} to ${request.recipient}")
                        it.startFlow(::CashIssueAndPaymentFlow, request).log(i, "${request.amount.token}Issuer")
                    }
                    is ExitRequest -> issuers[request.amount.token]?.let {
                        println("${Instant.now()} [$i] EXITING ${request.amount} with ref ${request.issuerRef}")
                        it.startFlow(::CashExitFlow, request).log(i, "${request.amount.token}Exit")
                    }
                    else -> throw IllegalArgumentException("Unsupported command: $request")
                }
            }.generate(SplittableRandom())
            // Party pay requests.
            eventGenerator.moveCashGenerator.combine(Generator.pickOne(parties)) { request, (party, rpc) ->
                println("${Instant.now()} [$i] SENDING ${request.amount} from $party to ${request.recipient}")
                rpc.startFlow(::CashPaymentFlow, request).log(i, party.name.toString())
            }.generate(SplittableRandom())
        }
        println("Simulation completed")
    }

    private fun startNormalSimulation() {
        println("Running simulation mode ...")
        setUpRPC()
        notary = aliceNode.rpc.notaryIdentities().first()
        val eventGenerator = EventGenerator(
                parties = parties.map { it.first },
                notary = notary,
                currencies = listOf(GBP, USD)
        )
        val maxIterations = 100_000
        val anonymous = true
        // Pre allocate some money to each party.
        eventGenerator.parties.forEach {
            for (ref in 0..1) {
                for ((currency, issuer) in issuers) {
                    val amount = Amount(1_000_000, currency)
                    issuer.startFlow(::CashIssueAndPaymentFlow, amount, OpaqueBytes.of( ref.toByte() ),
                            it, anonymous, notary).returnValue.getOrThrow()
                }
            }
        }
        startSimulation(eventGenerator, maxIterations)
        onEnd()
    }

    private fun startErrorFlowsSimulation() {
        println("Running flows with errors simulation mode ...")
        setUpRPC()
        notary = aliceNode.rpc.notaryIdentities().first()
        val eventGenerator = ErrorFlowsEventGenerator(
                parties = parties.map { it.first },
                notary = notary,
                currencies = listOf(GBP, USD)
        )
        val maxIterations = 10_000
        startSimulation(eventGenerator, maxIterations)
        onEnd()
    }
}<|MERGE_RESOLUTION|>--- conflicted
+++ resolved
@@ -99,12 +99,8 @@
                     providedName = usaBankName,
                     rpcUsers = listOf(manager),
                     additionalCordapps = listOf(FINANCE_CORDAPP.withConfig(mapOf("issuableCurrencies" to listOf("USD"))))
-<<<<<<< HEAD
-            )
+            ))
             val bno = startNode(providedName = IOUFlow.allowedMembershipName, rpcUsers = listOf(user))
-=======
-            ))
->>>>>>> 68145e16
 
             notaryNode = defaultNotaryNode.get()
             aliceNode = alice.get()
