/*
 * R3 Proprietary and Confidential
 *
 * Copyright (c) 2018 R3 Limited.  All rights reserved.
 *
 * The intellectual and technical concepts contained herein are proprietary to R3 and its suppliers and are protected by trade secret law.
 *
 * Distribution of this file or any portion thereof via any medium without the express permission of R3 is strictly prohibited.
 */

package net.corda.explorer.views

import de.jensd.fx.glyphs.fontawesome.FontAwesomeIcon
import javafx.beans.binding.Bindings
import javafx.beans.binding.ObjectBinding
import javafx.beans.value.ObservableValue
import javafx.collections.ObservableList
import javafx.geometry.HPos
import javafx.geometry.Insets
import javafx.geometry.Pos
import javafx.scene.Node
import javafx.scene.Parent
import javafx.scene.control.Label
import javafx.scene.control.ListView
import javafx.scene.control.TableView
import javafx.scene.control.TitledPane
import javafx.scene.layout.BorderPane
import javafx.scene.layout.Pane
import javafx.scene.layout.VBox
import net.corda.client.jfx.model.*
import net.corda.client.jfx.utils.*
import net.corda.core.contracts.*
import net.corda.core.crypto.SecureHash
import net.corda.core.crypto.toStringShort
import net.corda.core.identity.AbstractParty
import net.corda.core.identity.CordaX500Name
import net.corda.core.identity.Party
import net.corda.core.transactions.WireTransaction
import net.corda.core.utilities.toBase58String
import net.corda.sample.businessnetwork.iou.IOUState
import net.corda.explorer.AmountDiff
import net.corda.explorer.formatters.AmountFormatter
import net.corda.explorer.formatters.Formatter
import net.corda.explorer.formatters.NumberFormatter
import net.corda.explorer.formatters.PartyNameFormatter
import net.corda.explorer.identicon.identicon
import net.corda.explorer.identicon.identiconToolTip
import net.corda.explorer.model.CordaView
import net.corda.explorer.model.CordaWidget
import net.corda.explorer.model.ReportingCurrencyModel
import net.corda.explorer.model.SettingsModel
import net.corda.explorer.sign
import net.corda.explorer.ui.setCustomCellFactory
import net.corda.finance.contracts.asset.Cash
import tornadofx.*
import java.util.*

class TransactionViewer : CordaView("Transactions") {
    override val root by fxml<BorderPane>()
    override val icon = FontAwesomeIcon.EXCHANGE

    private val transactionViewTable by fxid<TableView<Transaction>>()
    private val matchingTransactionsLabel by fxid<Label>()
    // Inject data
    private val transactions by observableListReadOnly(TransactionDataModel::partiallyResolvedTransactions)
    private val reportingExchange by observableValue(ReportingCurrencyModel::reportingExchange)
    private val reportingCurrency by observableValue(SettingsModel::reportingCurrencyProperty)
    private val myIdentity by observableValue(NetworkIdentityModel::myIdentity)

    override val widgets = listOf(CordaWidget(title, TransactionWidget(), icon)).observable()

    private var scrollPosition: Int = 0
    private lateinit var expander: ExpanderColumn<TransactionViewer.Transaction>
    private var txIdToScroll: SecureHash? = null // Passed as param.

    /**
     * This is what holds data for a single transaction node. Note how a lot of these are nullable as we often simply don't
     * have the data.
     */
    data class Transaction(
            val tx: PartiallyResolvedTransaction,
            val id: SecureHash,
            val inputs: Inputs,
            val outputs: Outputs,
            val inputParties: ObservableList<List<ObservableValue<Party?>>>,
            val outputParties: ObservableList<List<ObservableValue<Party?>>>,
            val commandTypes: List<Class<CommandData>>,
            val totalValueEquiv: ObservableValue<AmountDiff<Currency>>
    )

    data class Inputs(val resolved: ObservableList<StateAndRef<ContractState>>, val unresolved: ObservableList<StateRef>)
    data class Outputs(val resolved: ObservableList<StateAndRef<ContractState>>, val unresolved: ObservableList<StateRef>)

    override fun onDock() {
        txIdToScroll?.let {
            scrollPosition = transactionViewTable.items.indexOfFirst { it.id == txIdToScroll }
            if (scrollPosition > 0) {
                expander.toggleExpanded(scrollPosition)
                val tx = transactionViewTable.items[scrollPosition]
                transactionViewTable.scrollTo(tx)
            }
        }
    }

    override fun onUndock() {
        if (scrollPosition != 0) {
            val isExpanded = expander.getExpandedProperty(transactionViewTable.items[scrollPosition])
            if (isExpanded.value) expander.toggleExpanded(scrollPosition)
            scrollPosition = 0
        }
        txIdToScroll = null
    }

    /**
     * We map the gathered data about transactions almost one-to-one to the nodes.
     */
    init {
        val transactions = transactions.map {
            val resolvedInputs = it.inputs.sequence()
                    .map { it as? PartiallyResolvedTransaction.InputResolution.Resolved }
                    .filterNotNull()
                    .map { it.stateAndRef }
            val unresolvedInputs = it.inputs.sequence()
                    .map { it as? PartiallyResolvedTransaction.InputResolution.Unresolved }
                    .filterNotNull()
                    .map { it.stateRef }
            val resolvedOutputs = it.outputs.sequence()
                    .map { it as? PartiallyResolvedTransaction.OutputResolution.Resolved }
                    .filterNotNull()
                    .map { it.stateAndRef }
            val unresolvedOutputs = it.inputs.sequence()
                    .map { it as? PartiallyResolvedTransaction.InputResolution.Unresolved }
                    .filterNotNull()
                    .map { it.stateRef }
            val commands = if (it.transaction.coreTransaction is WireTransaction) it.transaction.tx.commands else emptyList()
            Transaction(
                    tx = it,
                    id = it.id,
                    inputs = Inputs(resolvedInputs, unresolvedInputs),
                    outputs = Outputs(resolvedOutputs, unresolvedOutputs),
                    inputParties = resolvedInputs.getParties(),
                    outputParties = resolvedOutputs.getParties(),
                    commandTypes = commands.map { it.value.javaClass },
                    totalValueEquiv = ::calculateTotalEquiv.lift(myIdentity,
                            reportingExchange,
                            resolvedInputs.map { it.state.data }.lift(),
                            resolvedOutputs.map { it.state.data }.lift())
            )
        }.distinctBy { it.id }

        val searchField = SearchField(transactions,
                "Transaction ID" to { tx, s -> "${tx.id}".contains(s, true) },
                "Input" to { tx, s -> tx.inputs.resolved.any { it.state.contract.contains(s, true) } },
                "Output" to { tx, s -> tx.outputs.resolved.any { it.state.contract.contains(s, true) } },
                "Input Party" to { tx, s -> tx.inputParties.any { it.any { it.value?.name?.organisation?.contains(s, true) == true } } },
                "Output Party" to { tx, s -> tx.outputParties.any { it.any { it.value?.name?.organisation?.contains(s, true) == true } } },
                "Command Type" to { tx, s -> tx.commandTypes.any { it.simpleName.contains(s, true) } }
        )
        root.top = searchField.root
        // Transaction table
        transactionViewTable.apply {
            items = searchField.filteredData
            column("Transaction ID", Transaction::id) {
                minWidth = 20.0
                maxWidth = 200.0
            }.setCustomCellFactory {
                label("$it") {
                    graphic = identicon(it, 15.0)
                    tooltip = identiconToolTip(it)
                }
            }
            column("Input", Transaction::inputs).cellFormat {
                text = it.resolved.toText()
                if (!it.unresolved.isEmpty()) {
                    if (!text.isBlank()) {
                        text += ", "
                    }
                    text += "Unresolved(${it.unresolved.size})"
                }
            }
            column("Output", Transaction::outputs).cellFormat {
                text = it.resolved.toText()
                if (!it.unresolved.isEmpty()) {
                    if (!text.isBlank()) {
                        text += ", "
                    }
                    text += "Unresolved(${it.unresolved.size})"
                }
            }
            column("Input Party", Transaction::inputParties).setCustomCellFactory {
                label {
                    text = it.formatJoinPartyNames(formatter = PartyNameFormatter.short)
                    tooltip {
                        text = it.formatJoinPartyNames("\n", PartyNameFormatter.full)
                    }
                }
            }
            column("Output Party", Transaction::outputParties).setCustomCellFactory {
                label {
                    text = it.formatJoinPartyNames(formatter = PartyNameFormatter.short)
                    tooltip {
                        text = it.formatJoinPartyNames("\n", PartyNameFormatter.full)
                    }
                }
            }
            column("Command type", Transaction::commandTypes).cellFormat { text = it.joinToString { it.simpleName } }
            column("Total value", Transaction::totalValueEquiv).cellFormat {
                text = "${it.positivity.sign}${AmountFormatter.boring.format(it.amount)}"
                titleProperty.bind(reportingCurrency.map { "Total value ($it equiv)" })
            }

            expander = rowExpander {
                add(ContractStatesView(it).root)
                prefHeight = 400.0
            }.apply {
                // Column stays the same size, but we don't violate column restricted resize policy for the whole table view.
                // It removes that irritating column at the end of table that does nothing.
                minWidth = 26.0
                maxWidth = 26.0
            }
        }
        matchingTransactionsLabel.textProperty().bind(Bindings.size(transactionViewTable.items).map {
            "$it matching transaction${if (it == 1) "" else "s"}"
        })
    }

    private fun ObservableList<List<ObservableValue<Party?>>>.formatJoinPartyNames(separator: String = ",", formatter: Formatter<CordaX500Name>): String {
        return flatten().mapNotNull {
            it.value?.let { formatter.format(it.name) }
        }.toSet().joinToString(separator)
    }

    private fun ObservableList<StateAndRef<ContractState>>.getParties() = map { it.state.data.participants.map { it.owningKey.toKnownParty() } }
    private fun ObservableList<StateAndRef<ContractState>>.toText() = map { it.contract() }.groupBy { it }.map { "${it.key} (${it.value.size})" }.joinToString()

    private class TransactionWidget : BorderPane() {
        private val partiallyResolvedTransactions by observableListReadOnly(TransactionDataModel::partiallyResolvedTransactions)

        // TODO : Add a scrolling table to show latest transaction.
        // TODO : Add a chart to show types of transactions.
        init {
            right {
                label {
                    val hashList = partiallyResolvedTransactions.map { it.id }
                    val hashBinding = object : ObjectBinding<SecureHash>() {
                        init {
                            bind(hashList)
                        }
                        override fun computeValue(): SecureHash {
                            return if (hashList.isEmpty()) SecureHash.zeroHash
                            else hashList.fold(hashList[0], { one, another -> one.hashConcat(another) })
                        }
                    }
                    graphicProperty().bind(hashBinding.map { identicon(it, 30.0) })
                    textProperty().bind(Bindings.size(partiallyResolvedTransactions).map(Number::toString))
                    BorderPane.setAlignment(this, Pos.BOTTOM_RIGHT)
                }
            }
        }
    }

    private inner class ContractStatesView(transaction: Transaction) : Fragment() {
        override val root by fxml<Parent>()
        private val inputs by fxid<ListView<StateAndRef<ContractState>>>()
        private val outputs by fxid<ListView<StateAndRef<ContractState>>>()
        private val signatures by fxid<VBox>()
        private val inputPane by fxid<TitledPane>()
        private val outputPane by fxid<TitledPane>()
        private val signaturesPane by fxid<TitledPane>()

        init {
            val signatureData = transaction.tx.transaction.sigs.map { it.by }
            // Bind count to TitlePane
            inputPane.text = "Input (${transaction.inputs.resolved.count()})"
            outputPane.text = "Output (${transaction.outputs.resolved.count()})"
            signaturesPane.text = "Signatures (${signatureData.count()})"

            inputs.cellCache { getCell(it) }
            outputs.cellCache { getCell(it) }

            inputs.items = transaction.inputs.resolved
            outputs.items = transaction.outputs.resolved

            signatures.children.addAll(signatureData.map { signature ->
                val party = signature.toKnownParty()
                copyableLabel(party.map { "${signature.toStringShort()} (${it?.let { PartyNameFormatter.short.format(it.name) } ?: "Anonymous"})" })
            })
        }

        private fun getCell(contractState: StateAndRef<ContractState>): Node {
            return {
                gridpane {
                    padding = Insets(0.0, 5.0, 10.0, 10.0)
                    vgap = 10.0
                    hgap = 10.0
                    row {
                        label("${contractState.contract()} (${contractState.ref.toString().substring(0, 16)}...)[${contractState.ref.index}]") {
                            graphic = identicon(contractState.ref.txhash, 30.0)
                            tooltip = identiconToolTip(contractState.ref.txhash)
                            gridpaneConstraints { columnSpan = 2 }
                        }
                    }
                    val data = contractState.state.data
                    when (data) {
                        is Cash.State -> {
                            row {
                                label("Amount :") { gridpaneConstraints { hAlignment = HPos.RIGHT } }
                                label(AmountFormatter.boring.format(data.amount.withoutIssuer()))
                            }
                            row {
                                label("Issuer :") { gridpaneConstraints { hAlignment = HPos.RIGHT } }
                                val anonymousIssuer: AbstractParty = data.amount.token.issuer.party
                                val issuer: AbstractParty = anonymousIssuer.owningKey.toKnownParty().value ?: anonymousIssuer
                                // TODO: Anonymous should probably be italicised or similar
                                label(issuer.nameOrNull()?.let { PartyNameFormatter.short.format(it) } ?: "Anonymous") {
                                    tooltip(anonymousIssuer.owningKey.toBase58String())
                                }
                            }
                            row {
                                label("Owner :") { gridpaneConstraints { hAlignment = HPos.RIGHT } }
                                val owner = data.owner.owningKey.toKnownParty()
                                label(owner.map { it?.let { PartyNameFormatter.short.format(it.name) } ?: "Anonymous" }) {
                                    tooltip(data.owner.owningKey.toBase58String())
                                }
                            }
                        }
                     is IOUState -> {
                         fun Pane.partyLabel(party: Party) = label(party.nameOrNull().let { PartyNameFormatter.short.format(it) } ?: "Anonymous") {
                             tooltip(party.owningKey.toBase58String())
                         }
                         row {
                             label("Amount :") { gridpaneConstraints { hAlignment = HPos.RIGHT } }
                             label(NumberFormatter.boring.format(data.value))
                         }
                         row {
                             label("Borrower :") { gridpaneConstraints { hAlignment = HPos.RIGHT } }
                             val party = data.borrower
                             partyLabel(party)
                         }
                         row {
                             label("Lender :") { gridpaneConstraints { hAlignment = HPos.RIGHT } }
                             val party = data.lender
                             partyLabel(party)
                         }
                     }
                    // TODO : Generic view using reflection?
                        else -> label {}
                    }
                }
            }()
        }
    }

    private fun StateAndRef<ContractState>.contract() = this.state.contract.split(".").last()
}

/**
 * We calculate the total value by subtracting relevant input states and adding relevant output states, as long as they're cash
 */
private fun calculateTotalEquiv(myIdentity: Party?,
                                reportingCurrencyExchange: Pair<Currency, (Amount<Currency>) -> Amount<Currency>>,
                                inputs: List<ContractState>,
                                outputs: List<ContractState>): AmountDiff<Currency> {
    val (reportingCurrency, exchange) = reportingCurrencyExchange
<<<<<<< HEAD
    fun List<ContractState>.sum(): Long {
        val cashSum: Long  = map { it as? Cash.State }
                .filterNotNull()
                .filter { it.owner.owningKey.toKnownParty().value == myIdentity }
                .map { exchange(it.amount.withoutIssuer()).quantity }
                .sum()
        val iouSum: Int = mapNotNull {it as? IOUState }.map { it.value }.sum() * 100
        return cashSum + iouSum
    }
=======
    fun List<ContractState>.sum() = this.mapNotNull { it as? Cash.State }
            .filter { it.owner.owningKey.toKnownParty().value == myIdentity }
            .map { exchange(it.amount.withoutIssuer()).quantity }
            .sum()
>>>>>>> 15e87050

    // For issuing cash, if I am the issuer and not the owner (e.g. issuing cash to other party), count it as negative.
    val issuedAmount = if (inputs.isEmpty()) outputs.mapNotNull { it as? Cash.State }
            .filter { it.amount.token.issuer.party.owningKey.toKnownParty().value == myIdentity && it.owner.owningKey.toKnownParty().value != myIdentity }
            .map { exchange(it.amount.withoutIssuer()).quantity }
            .sum() else 0

    return AmountDiff.fromLong(outputs.sum() - inputs.sum() - issuedAmount, reportingCurrency)
}<|MERGE_RESOLUTION|>--- conflicted
+++ resolved
@@ -362,7 +362,6 @@
                                 inputs: List<ContractState>,
                                 outputs: List<ContractState>): AmountDiff<Currency> {
     val (reportingCurrency, exchange) = reportingCurrencyExchange
-<<<<<<< HEAD
     fun List<ContractState>.sum(): Long {
         val cashSum: Long  = map { it as? Cash.State }
                 .filterNotNull()
@@ -372,12 +371,6 @@
         val iouSum: Int = mapNotNull {it as? IOUState }.map { it.value }.sum() * 100
         return cashSum + iouSum
     }
-=======
-    fun List<ContractState>.sum() = this.mapNotNull { it as? Cash.State }
-            .filter { it.owner.owningKey.toKnownParty().value == myIdentity }
-            .map { exchange(it.amount.withoutIssuer()).quantity }
-            .sum()
->>>>>>> 15e87050
 
     // For issuing cash, if I am the issuer and not the owner (e.g. issuing cash to other party), count it as negative.
     val issuedAmount = if (inputs.isEmpty()) outputs.mapNotNull { it as? Cash.State }
