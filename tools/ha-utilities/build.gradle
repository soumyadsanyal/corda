apply plugin: 'kotlin'
apply plugin: 'net.corda.plugins.publish-utils'
apply plugin: 'com.jfrog.artifactory'

description 'HA Utilities'

dependencies {
    compile project(':node')
    compile project(':tools:cliutils')
    compile "org.apache.logging.log4j:log4j-slf4j-impl:$log4j_version"

    testCompile(project(':test-utils')) {
        exclude group: 'org.apache.logging.log4j', module: 'log4j-slf4j-impl'
    }

    testCompile(project(':test-cli'))
    testCompile(project(':node-driver'))
<<<<<<< HEAD
=======
    testImplementation "junit:junit:$junit_version"
    testRuntimeOnly "org.junit.vintage:junit-vintage-engine:${junit_vintage_version}"
    testRuntimeOnly "org.junit.platform:junit-platform-launcher:${junit_platform_version}"
}
>>>>>>> fb736ad9

    testCompile project(path: ':node-api', configuration: 'testArtifacts')

    testImplementation "io.mockk:mockk:1.9.kotlin12"
}

jar {
    from(configurations.runtimeClasspath.collect { it.isDirectory() ? it : zipTree(it) }) {
        exclude "META-INF/*.SF"
        exclude "META-INF/*.DSA"
        exclude "META-INF/*.RSA"
        exclude "log4j2.xml"
    }
    baseName = "ha-utilities"
    manifest {
        attributes(
                'Main-Class': 'com.r3.ha.utilities.MainKt'
        )
    }
}

publish {
    name 'corda-tools-ha-utilities'
}<|MERGE_RESOLUTION|>--- conflicted
+++ resolved
@@ -15,13 +15,9 @@
 
     testCompile(project(':test-cli'))
     testCompile(project(':node-driver'))
-<<<<<<< HEAD
-=======
     testImplementation "junit:junit:$junit_version"
     testRuntimeOnly "org.junit.vintage:junit-vintage-engine:${junit_vintage_version}"
     testRuntimeOnly "org.junit.platform:junit-platform-launcher:${junit_platform_version}"
-}
->>>>>>> fb736ad9
 
     testCompile project(path: ':node-api', configuration: 'testArtifacts')
 
