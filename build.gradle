--- conflicted
+++ resolved
@@ -4,7 +4,7 @@
     file("$projectDir/constants.properties").withInputStream { constants.load(it) }
 
     // Our version: bump this on release.
-    ext.corda_release_version = "2.0-SNAPSHOT"
+    ext.corda_release_version = "0.16-SNAPSHOT"
     // Increment this on any release that changes public APIs anywhere in the Corda platform
     // TODO This is going to be difficult until we have a clear separation throughout the code of what is public and what is internal
     ext.corda_platform_version = 1
@@ -123,12 +123,8 @@
             attributes('Corda-Release-Version': corda_release_version)
             attributes('Corda-Platform-Version': corda_platform_version)
             attributes('Corda-Revision': corda_revision)
-<<<<<<< HEAD
             attributes('Corda-Vendor': 'Corda Enterprise Edition')
-=======
-            attributes('Corda-Vendor': 'Corda Open Source')
             attributes('Automatic-Module-Name': "net.corda.${task.project.name.replaceAll('-', '.')}")
->>>>>>> 63b7eb3f
         }
     }
 
@@ -298,7 +294,7 @@
     publish {
         contextUrl = 'https://ci-artifactory.corda.r3cev.com/artifactory'
         repository {
-            repoKey = 'corda-dev'
+            repoKey = 'enterprise-dev'
             username = 'teamcity'
             password = System.getenv('CORDA_ARTIFACTORY_PASSWORD')
         }
