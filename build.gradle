buildscript {
    // For sharing constants between builds
    Properties constants = new Properties()
    file("$projectDir/constants.properties").withInputStream { constants.load(it) }

    // Our version: bump this on release.
    ext.corda_release_version = constants.getProperty("cordaVersion")
    ext.corda_release_distribution = "com.r3.corda"

    //OS version for shared dependencies
    ext.os_corda_release_version = "5.0-SNAPSHOT"

    // Increment this on any release that changes public APIs anywhere in the Corda platform
    ext.corda_platform_version = constants.getProperty("platformVersion")
    ext.gradle_plugins_version = constants.getProperty("gradlePluginsVersion")

    // Dependency versions. Can run 'gradle dependencyUpdates' to find new versions of things.
    //
    // TODO: Sort this alphabetically.
    ext.kotlin_version = constants.getProperty("kotlinVersion")

    ext.quasar_group = 'co.paralleluniverse'
    ext.quasar_version = constants.getProperty("quasarVersion")

    // gradle-capsule-plugin:1.0.2 contains capsule:1.0.1 by default.
    // We must configure it manually to use the latest capsule version.
    ext.capsule_version = '1.0.3'

    ext.asm_version = '5.0.4'
    ext.artemis_version = '2.6.2'
    ext.jackson_version = '2.9.5'
    ext.jetty_version = '9.4.7.v20170914'
    ext.jersey_version = '2.25'
    ext.assertj_version = '3.8.0'
    ext.slf4j_version = '1.7.25'
    ext.log4j_version = '2.9.1'
    ext.bouncycastle_version = constants.getProperty("bouncycastleVersion")
    ext.guava_version = constants.getProperty("guavaVersion")
    ext.caffeine_version = constants.getProperty("caffeineVersion")
    ext.disruptor_version = constants.getProperty("disruptorVersion")
    ext.metrics_version = constants.getProperty("metricsVersion")
    ext.metrics_new_relic_version = constants.getProperty("metricsNewRelicVersion")
    ext.okhttp_version = '3.5.0'
    ext.netty_version = '4.1.29.Final'
    ext.tcnative_version = '2.0.14.Final'
    ext.typesafe_config_version = constants.getProperty("typesafeConfigVersion")
    ext.fileupload_version = '1.3.3'
    ext.junit_version = '4.12'
    ext.mockito_version = '2.18.3'
    ext.mockito_kotlin_version = '1.5.0'
    ext.hamkrest_version = '1.4.2.2'
    ext.jopt_simple_version = '5.0.2'
    ext.jansi_version = '1.14'
    ext.hibernate_version = '5.3.6.Final'
    ext.h2_version = '1.4.197' // Update docs if renamed or removed.
    ext.postgresql_version = '42.2.5'
    ext.rxjava_version = '1.3.8'
    ext.dokka_version = '0.9.17'
    ext.eddsa_version = '0.3.0' // Performance tuned version for enterprise.
    ext.dependency_checker_version = '4.0.0'
    ext.commons_collections_version = '4.1'
    ext.beanutils_version = '1.9.3'
    ext.crash_version = 'cadb53544fbb3c0fb901445da614998a6a419488'
    ext.jsr305_version = constants.getProperty("jsr305Version")
    ext.spring_jdbc_version ='5.0.0.RELEASE'
    ext.shiro_version = '1.4.0'
    ext.artifactory_plugin_version = constants.getProperty('artifactoryPluginVersion')
    ext.hikari_version = '2.5.1'
    ext.liquibase_version = '3.5.5'
    ext.artifactory_contextUrl = 'https://ci-artifactory.corda.r3cev.com/artifactory'
    ext.snake_yaml_version = constants.getProperty('snakeYamlVersion')
    ext.docker_compose_rule_version = '0.33.0'
    ext.selenium_version = '3.8.1'
    ext.ghostdriver_version = '2.1.0'
    ext.eaagentloader_version = '1.0.3'
    ext.curator_version = '4.2.0'
    ext.proguard_version = constants.getProperty('proguardVersion')
    ext.jsch_version = '0.1.54'
    ext.commons_cli_version = '1.4'
    ext.protonj_version = '0.27.1' // This is now aligned with the Artemis version, but retaining in case we ever need to diverge again for a bug fix.
    ext.snappy_version = '0.4'
    ext.class_graph_version = '4.6.12'
    ext.jcabi_manifests_version = '1.1'
    ext.picocli_version = '3.8.0'
    ext.commons_lang_version = '2.6'
    ext.commons_io_version = '2.6'

    // Name of the IntelliJ SDK created for the deterministic Java rt.jar.
    // ext.deterministic_idea_sdk = '1.8 (Deterministic)'

    // Update 121 is required for ObjectInputFilter.
    // Updates [131, 161] also have zip compression bugs on MacOS (High Sierra).
    // when the java version in NodeStartup.hasMinimumJavaVersion() changes, so must this check
    ext.java8_minUpdateVersion = constants.getProperty('java8MinUpdateVersion')

    repositories {
        mavenCentral()
        jcenter()
        maven {
            url 'https://kotlin.bintray.com/kotlinx'
        }
        maven {
            url "$artifactory_contextUrl/corda-releases"
        }
        mavenLocal()
    }
    dependencies {
        classpath "org.jetbrains.kotlin:kotlin-gradle-plugin:$kotlin_version"
        classpath "org.jetbrains.kotlin:kotlin-allopen:$kotlin_version"
        classpath 'com.jfrog.bintray.gradle:gradle-bintray-plugin:1.4'
        classpath "net.corda.plugins:publish-utils:$gradle_plugins_version"
        classpath "net.corda.plugins:quasar-utils:$gradle_plugins_version"
        classpath "net.corda.plugins:cordformation:$gradle_plugins_version"
        classpath "net.corda.plugins:cordapp:$gradle_plugins_version"
        classpath "net.corda.plugins:api-scanner:$gradle_plugins_version"
        classpath "net.corda.plugins:jar-filter:$gradle_plugins_version"
        classpath "net.sf.proguard:proguard-gradle:$proguard_version"
        classpath 'com.github.ben-manes:gradle-versions-plugin:0.15.0'
        classpath "org.jetbrains.kotlin:kotlin-noarg:$kotlin_version"
        classpath "org.jetbrains.dokka:dokka-gradle-plugin:${dokka_version}"
        classpath "net.i2p.crypto:eddsa:$eddsa_version" // Needed for ServiceIdentityGenerator in the build environment.
        classpath "org.owasp:dependency-check-gradle:${dependency_checker_version}"
        classpath "org.jfrog.buildinfo:build-info-extractor-gradle:$artifactory_plugin_version"
    }
}

plugins {
    // TODO The capsule plugin requires the newer DSL plugin block.It would be nice if we could unify all the plugins into one style,
    // but the DSL has some restrictions e.g can't be used on the allprojects section. So we should revisit this if there are improvements in Gradle.
    // Version 1.0.2 of this plugin uses capsule:1.0.1 by default.
    id 'us.kirchmeier.capsule' version '1.0.2' apply false

    // Add the shadow plugin to the plugins classpath for the entire project.
    id 'com.github.johnrengelman.shadow' version '2.0.4' apply false
    id "com.gradle.build-scan" version "1.16"
}

ext {
    corda_revision = "git rev-parse HEAD".execute().text.trim()
}

apply plugin: 'project-report'
apply plugin: 'com.github.ben-manes.versions'
apply plugin: 'net.corda.plugins.publish-utils'
apply plugin: 'maven-publish'
apply plugin: 'com.jfrog.artifactory'

// We need the following three lines even though they're inside an allprojects {} block below because otherwise
// IntelliJ gets confused when importing the project and ends up erasing and recreating the .idea directory, along
// with the run configurations. It also doesn't realise that the project is a Java 8 project and misconfigures
// the resulting import. This fixes it.
apply plugin: 'java'
sourceCompatibility = 1.8
targetCompatibility = 1.8


allprojects {
    apply plugin: 'kotlin'
    apply plugin: 'jacoco'
    apply plugin: 'org.owasp.dependencycheck'
    apply plugin: 'kotlin-allopen'

    allOpen {
        annotations(
                "javax.persistence.Entity",
                "javax.persistence.Embeddable",
                "javax.persistence.MappedSuperclass"
        )
    }

    dependencyCheck {
        suppressionFile = '.ci/dependency-checker/suppressedLibraries.xml'
        cveValidForHours = 1
        format = 'ALL'
        failOnError = project.property('owasp.failOnError')
        // by default CVSS is '11' which passes everything. Set between 0-10 to catch vulnerable deps
        failBuildOnCVSS = project.property('owasp.failBuildOnCVSS').toFloat()

        analyzers {
            assemblyEnabled = false
            nuspecEnabled = false
            nugetconfEnabled = false
        }
    }
    sourceCompatibility = 1.8
    targetCompatibility = 1.8

    tasks.withType(JavaCompile) {
        options.compilerArgs << "-Xlint:unchecked" << "-Xlint:deprecation" << "-Xlint:-options" << "-parameters"
        options.encoding = 'UTF-8'
    }

    tasks.withType(org.jetbrains.kotlin.gradle.tasks.KotlinCompile) {
        kotlinOptions {
            languageVersion = "1.2"
            apiVersion = "1.2"
            jvmTarget = "1.8"
            javaParameters = true   // Useful for reflection.
            freeCompilerArgs = ['-Xjvm-default=compatibility']
            allWarningsAsErrors = project.hasProperty('compilation.allWarningsAsErrors') ? project.property('compilation.allWarningsAsErrors').toBoolean() : false
        }
    }

    tasks.withType(Jar) { task ->
        // Includes War and Ear
        manifest {
            attributes('Corda-Release-Version': corda_release_version)
            attributes('Corda-Platform-Version': corda_platform_version)
            attributes('Corda-Revision': corda_revision)
            attributes('Corda-Vendor': 'Corda Enterprise Edition')
            attributes('Automatic-Module-Name': "net.corda.${task.project.name.replaceAll('-', '.')}")
        }
    }

    tasks.withType(Test) {
        failFast = project.hasProperty('tests.failFast') ? project.property('tests.failFast').toBoolean() : false

        // Prevent the project from creating temporary files outside of the build directory.
        systemProperty 'java.io.tmpdir', buildDir.absolutePath

<<<<<<< HEAD
         // relational database provider to be used by node
        final DATABASE_PROVIDER = "custom.databaseProvider"
        final DATASOURCE_URL = "corda.dataSourceProperties.dataSource.url"
        final DATASOURCE_CLASSNAME = "corda.dataSourceProperties.dataSourceClassName"
        final DATASOURCE_USER = "corda.dataSourceProperties.dataSource.user"
        final DATASOURCE_PASSWORD = "corda.dataSourceProperties.dataSource.password"

        // integration testing database configuration (to be used in conjunction with a DATABASE_PROVIDER)
        final TEST_DB_ADMIN_USER = "test.db.admin.user"
        final TEST_DB_ADMIN_PASSWORD = "test.db.admin.password"
        final TEST_DB_SCRIPT_DIR = "test.db.script.dir"

        [DATABASE_PROVIDER,DATASOURCE_URL, DATASOURCE_CLASSNAME, DATASOURCE_USER, DATASOURCE_PASSWORD,
          TEST_DB_ADMIN_USER, TEST_DB_ADMIN_PASSWORD, TEST_DB_SCRIPT_DIR].forEach {
            def property = System.getProperty(it)
            if (property != null) {
                systemProperty(it, property)
            }
=======
        if (project.hasProperty('test.parallel') && project.property('test.parallel').toBoolean()) {
            maxParallelForks = Runtime.runtime.availableProcessors().intdiv(2) as int ?: 1
>>>>>>> 4b41bd01
        }

        if (System.getProperty("test.maxParallelForks") != null) {
            maxParallelForks = Integer.getInteger('test.maxParallelForks')
            logger.debug("System property test.maxParallelForks found - setting max parallel forks to $maxParallelForks for $project")
        }

        if (project.path.startsWith(':experimental') && System.getProperty("experimental.test.enable") == null) {
            enabled = false
        }

        // Required to use Gradle build cache (until Gradle 5.0 is released with default value of "append" set to false)
        // See https://github.com/gradle/gradle/issues/5269 and https://github.com/gradle/gradle/pull/6419
        extensions.configure(TypeOf.typeOf(JacocoTaskExtension)) { ex ->
            ex.append = false
        }
    }

    group 'com.r3.corda'
    version "$corda_release_version"

    repositories {
        mavenCentral()
        jcenter()
        maven { url "http://ci-artifactory.corda.r3cev.com/artifactory/corda-dev" } //access to OS snapshots
        maven { url "$artifactory_contextUrl/corda-dependencies" }
        maven { url 'https://jitpack.io' }
        maven { url "$artifactory_contextUrl/corda-releases" } // cordform-common
        maven { url 'https://repo.gradle.org/gradle/libs-releases' }
        mavenLocal()
    }

    configurations {
        all {
            resolutionStrategy {
                // Force dependencies to use the same version of Kotlin as Corda.
                force "org.jetbrains.kotlin:kotlin-stdlib-jdk7:$kotlin_version"
                force "org.jetbrains.kotlin:kotlin-stdlib-jdk8:$kotlin_version"
                force "org.jetbrains.kotlin:kotlin-reflect:$kotlin_version"

                // Force dependencies to use the same version of Guava as Corda.
                force "com.google.guava:guava:$guava_version"

                // Demand that everything uses our given version of Netty.
                eachDependency { details ->
                    if (details.requested.group == 'io.netty' && details.requested.name.startsWith('netty-')) {
                        if (details.requested.name.startsWith('netty-tcnative')){
                            details.useVersion tcnative_version
                        } else {
                            details.useVersion netty_version
                        }
                    }
                }
            }
        }
        compile {
            // We want to use SLF4J's version of these bindings: jcl-over-slf4j
            // Remove any transitive dependency on Apache's version.
            exclude group: 'commons-logging', module: 'commons-logging'
            // Remove any transitive dependency on Logback (e.g. Liquibase 3.6 introduces this dependency)
            exclude group: 'ch.qos.logback'

            // Netty-All is an uber-jar which contains every Netty module.
            // Exclude it to force us to use the individual Netty modules instead.
            exclude group: 'io.netty', module: 'netty-all'
        }
        runtime {
            // We never want isolated.jar on classPath, since we want to test jar being dynamically loaded as an attachment
            exclude module: 'isolated'
        }
    }
}

// Check that we are running on a Java 8 JDK. The source/targetCompatibility values above aren't sufficient to
// guarantee this because those are properties checked by the Java plugin, but we're using Kotlin.
//
// We recommend a specific minor version (unfortunately, not checkable directly) because JavaFX adds APIs in
// minor releases, so we can't work with just any Java 8, it has to be a recent one.
if (!JavaVersion.current().java8Compatible)
    throw new GradleException("Corda requires Java 8, please upgrade to at least 1.8.0_$java8_minUpdateVersion")

// Required for building out the fat JAR.
dependencies {
    compile project(':node')
    compile "com.google.guava:guava:$guava_version"

    // Set to corda compile to ensure it exists now deploy nodes no longer relies on build
    compile project(path: ":node:capsule", configuration: 'runtimeArtifacts')
    compile project(path: ":webserver:webcapsule", configuration: 'runtimeArtifacts')

    // For the buildCordappDependenciesJar task
    runtime project(':client:jfx')
    runtime project(':client:mock')
    runtime project(':client:rpc')
    runtime project(':core')
    runtime project(':confidential-identities')
    runtime project(':finance:workflows')
    runtime ("net.corda:corda-finance-contracts:$os_corda_release_version"){
        transitive = false
    }
    runtime project(':webserver')
    testCompile project(':test-utils')
}

jar {
    // Prevent the root project from building an unwanted dummy CorDapp.
    enabled = false
}

task jacocoRootReport(type: org.gradle.testing.jacoco.tasks.JacocoReport) {
    dependsOn = subprojects.test
    additionalSourceDirs = files(subprojects.sourceSets.main.allSource.srcDirs)
    sourceDirectories = files(subprojects.sourceSets.main.allSource.srcDirs)
    classDirectories = files(subprojects.sourceSets.main.output)
    executionData = files(subprojects.jacocoTestReport.executionData)
    reports {
        html.enabled = true
        xml.enabled = true
        csv.enabled = false
    }
    onlyIf = {
        true
    }
    doFirst {
        executionData = files(executionData.findAll {
            it.exists()
        })
    }
}

tasks.withType(Test) {
    reports.html.destination = file("${reporting.baseDir}/${name}")
}

task testReport(type: TestReport) {
    destinationDir = file("$buildDir/reports/allTests")
    // Include the results from the `test` task in all subprojects
    reportOn subprojects*.test
}

bintrayConfig {
    // user = System.getenv('CORDA_BINTRAY_USER')
    // key = System.getenv('CORDA_BINTRAY_KEY')
    repo = 'corda'
    org = 'r3'
    licenses = ['Apache-2.0']
    vcsUrl = 'https://github.com/corda/corda'
    projectUrl = 'https://github.com/corda/corda'
    gpgSign = true
    gpgPassphrase = System.getenv('CORDA_BINTRAY_GPG_PASSPHRASE')
    publications = [
            'corda-jfx',
            'corda-mock',
            'corda-rpc',
            'corda-core',
            'corda-core-deterministic',
            'corda-deterministic-verifier',
            'corda',
            'corda-finance-workflows',
            'corda-node',
            'corda-node-api',
            'corda-test-common',
            'corda-test-utils',
            'corda-jackson',
            'corda-webserver-impl',
            'corda-webserver',
            'corda-node-driver',
            'corda-confidential-identities',
            'corda-launcher',
            'corda-shell',
            'corda-tools-shell-cli',
            'corda-serialization',
            'corda-serialization-deterministic',
            'corda-tools-blob-inspector',
            'corda-tools-explorer',
            'corda-tools-network-bootstrapper',
            'corda-tools-health-survey',
            'corda-tools-config-obfuscator',
            'corda-tools-ha-utilities',
            'corda-firewall',
            'corda-ptflows',
            'jmeter-corda',
            'tools-database-manager',
            'corda-installer',
            'corda-behave-api',
            'corda-notary-healthcheck-contract',
            'corda-notary-healthcheck-cordapp',
            'corda-notary-healthcheck-client',
            'corda-tools-cliutils',
            'corda-notary-jpa',
            'corda-common-configuration-parsing',
            'corda-common-validation'
    ]
    license {
        name = 'Apache-2.0'
        url = 'https://www.apache.org/licenses/LICENSE-2.0'
        distribution = 'repo'
    }
    developer {
        id = 'R3'
        name = 'R3'
        email = 'dev@corda.net'
    }
}

artifactory {
    publish {
        contextUrl = artifactory_contextUrl
        repository {
            repoKey = 'r3-corda-dev'
            username = System.getenv('CORDA_ARTIFACTORY_USERNAME')
            password = System.getenv('CORDA_ARTIFACTORY_PASSWORD')
        }

        defaults {
            // Root project applies the plugin (for this block) but does not need to be published
            if (project != rootProject) {
                publications(project.extensions.publish.name())
            }
        }
    }
}

task generateApi(type: net.corda.plugins.GenerateApi) {
    baseName = "api-corda"
}

// This exists to reduce CI build time when the envvar is set (can save up to 40 minutes)
if (file('corda-docs-only-build').exists() || (System.getenv('CORDA_DOCS_ONLY_BUILD') != null)) {
    if (file('corda-docs-only-build').exists()) {
        logger.info("Tests are disabled due to presence of file 'corda-docs-only-build' in the project root")
    } else {
        logger.info("Tests are disabled due to the presence of envvar CORDA_DOCS_ONLY_BUILD")
    }

    allprojects {
        test {
            exclude '*/**'
        }

        it.afterEvaluate {
            if (it.tasks.findByName("integrationTest") != null) {
                integrationTest {
                    exclude '*/**'
                }
            }
        }

        it.afterEvaluate {
            if (it.tasks.findByName("smokeTest") != null) {
                smokeTest {
                    exclude '*/**'
                }
            }
        }
    }
}

wrapper {
    gradleVersion = "4.10.1"
    distributionType = Wrapper.DistributionType.ALL
}

buildScan {
    termsOfServiceUrl = 'https://gradle.com/terms-of-service'
    termsOfServiceAgree = 'yes'
}<|MERGE_RESOLUTION|>--- conflicted
+++ resolved
@@ -218,7 +218,6 @@
         // Prevent the project from creating temporary files outside of the build directory.
         systemProperty 'java.io.tmpdir', buildDir.absolutePath
 
-<<<<<<< HEAD
          // relational database provider to be used by node
         final DATABASE_PROVIDER = "custom.databaseProvider"
         final DATASOURCE_URL = "corda.dataSourceProperties.dataSource.url"
@@ -237,10 +236,10 @@
             if (property != null) {
                 systemProperty(it, property)
             }
-=======
+        }
+
         if (project.hasProperty('test.parallel') && project.property('test.parallel').toBoolean()) {
             maxParallelForks = Runtime.runtime.availableProcessors().intdiv(2) as int ?: 1
->>>>>>> 4b41bd01
         }
 
         if (System.getProperty("test.maxParallelForks") != null) {
