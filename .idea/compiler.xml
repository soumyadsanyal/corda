<?xml version="1.0" encoding="UTF-8"?>
<project version="4">
  <component name="CompilerConfiguration">
    <bytecodeTargetLevel target="11">
      <module name="attachment-demo-contracts_main" target="1.8" />
      <module name="attachment-demo-contracts_test" target="1.8" />
      <module name="attachment-demo-workflows_main" target="1.8" />
      <module name="attachment-demo-workflows_test" target="1.8" />
      <module name="attachment-demo_integrationTest" target="1.8" />
      <module name="attachment-demo_main" target="1.8" />
      <module name="attachment-demo_test" target="1.8" />
      <module name="avalanche_main" target="1.8" />
      <module name="avalanche_test" target="1.8" />
      <module name="bank-of-corda-demo_main" target="1.8" />
      <module name="bank-of-corda-demo_test" target="1.8" />
      <module name="behave_behave" target="1.8" />
      <module name="behave_main" target="1.8" />
      <module name="behave_test" target="1.8" />
      <module name="blobinspector_main" target="1.8" />
      <module name="blobinspector_test" target="1.8" />
      <module name="bootstrapper_main" target="1.8" />
      <module name="bootstrapper_test" target="1.8" />
      <module name="client_main" target="1.8" />
      <module name="client_test" target="1.8" />
      <module name="cliutils_main" target="1.8" />
      <module name="cliutils_test" target="1.8" />
      <module name="com.r3cev.prototyping-experimental_main" target="11" />
      <module name="com.r3cev.prototyping-experimental_test" target="11" />
      <module name="common-configuration-parsing_main" target="1.8" />
      <module name="common-configuration-parsing_test" target="1.8" />
      <module name="common-logging_main" target="1.8" />
      <module name="common-logging_test" target="1.8" />
      <module name="common-validation_main" target="1.8" />
      <module name="common-validation_test" target="1.8" />
      <module name="confidential-identities_main" target="1.8" />
      <module name="confidential-identities_test" target="1.8" />
      <module name="contracts-irs_main" target="1.8" />
      <module name="contracts-irs_test" target="1.8" />
      <module name="contracts-states_main" target="1.8" />
      <module name="contracts-states_test" target="1.8" />
      <module name="corda-project_buildSrc_main" target="11" />
      <module name="corda-project_buildSrc_test" target="11" />
      <module name="corda-project_canonicalizer_main" target="11" />
      <module name="corda-project_canonicalizer_test" target="11" />
      <module name="corda-project_main" target="1.8" />
      <module name="corda-project_test" target="1.8" />
      <module name="corda-utils_integrationTest" target="1.8" />
      <module name="corda-utils_main" target="1.8" />
      <module name="corda-utils_test" target="1.8" />
      <module name="cordapp-configuration-workflows_main" target="1.8" />
      <module name="cordapp-configuration-workflows_test" target="1.8" />
      <module name="cordapp-configuration_main" target="1.8" />
      <module name="cordapp-configuration_test" target="1.8" />
      <module name="cordapp_integrationTest" target="1.8" />
      <module name="cordapp_main" target="1.8" />
      <module name="cordapp_test" target="1.8" />
      <module name="core_integrationTest" target="1.8" />
      <module name="core_main" target="1.8" />
      <module name="core_smokeTest" target="1.8" />
      <module name="core_test" target="1.8" />
      <module name="demobench_main" target="1.8" />
      <module name="demobench_test" target="1.8" />
      <module name="docker_main" target="1.8" />
      <module name="docker_test" target="1.8" />
      <module name="docs_main" target="1.8" />
      <module name="docs_test" target="1.8" />
      <module name="example-code_integrationTest" target="1.8" />
      <module name="example-code_main" target="1.8" />
      <module name="example-code_test" target="1.8" />
      <module name="experimental_main" target="1.8" />
      <module name="experimental_test" target="1.8" />
      <module name="explorer-capsule_main" target="1.6" />
      <module name="explorer-capsule_test" target="1.6" />
      <module name="explorer_main" target="1.8" />
      <module name="explorer_test" target="1.8" />
      <module name="finance-contracts_main" target="1.8" />
      <module name="finance-contracts_test" target="1.8" />
      <module name="finance-workflows_integrationTest" target="1.8" />
      <module name="finance-workflows_main" target="1.8" />
      <module name="finance-workflows_test" target="1.8" />
      <module name="finance_main" target="1.8" />
      <module name="finance_test" target="1.8" />
      <module name="flows_main" target="1.8" />
      <module name="flows_test" target="1.8" />
      <module name="graphs_main" target="1.8" />
      <module name="graphs_test" target="1.8" />
      <module name="irs-demo_integrationTest" target="1.8" />
      <module name="irs-demo_main" target="1.8" />
      <module name="irs-demo_systemTest" target="1.8" />
      <module name="irs-demo_test" target="1.8" />
      <module name="isolated_main" target="1.8" />
      <module name="isolated_test" target="1.8" />
      <module name="jackson_main" target="1.8" />
      <module name="jackson_test" target="1.8" />
      <module name="jdk8u-deterministic_main" target="1.8" />
      <module name="jdk8u-deterministic_test" target="1.8" />
      <module name="jfx_integrationTest" target="1.8" />
      <module name="jfx_main" target="1.8" />
      <module name="jfx_test" target="1.8" />
      <module name="loadtest_main" target="1.8" />
      <module name="loadtest_test" target="1.8" />
      <module name="mock_main" target="1.8" />
      <module name="mock_test" target="1.8" />
      <module name="net.corda-attachment-demo-contracts_main" target="11" />
      <module name="net.corda-attachment-demo-contracts_test" target="11" />
      <module name="net.corda-attachment-demo-workflows_main" target="11" />
      <module name="net.corda-attachment-demo-workflows_test" target="11" />
      <module name="net.corda-attachment-demo_integrationTest" target="11" />
      <module name="net.corda-attachment-demo_main" target="11" />
      <module name="net.corda-attachment-demo_test" target="11" />
      <module name="net.corda-avalanche_main" target="11" />
      <module name="net.corda-avalanche_test" target="11" />
      <module name="net.corda-bank-of-corda-demo_main" target="11" />
      <module name="net.corda-bank-of-corda-demo_test" target="11" />
      <module name="net.corda-blobinspector_main" target="11" />
      <module name="net.corda-blobinspector_test" target="11" />
      <module name="net.corda-bootstrapper_main" target="11" />
      <module name="net.corda-bootstrapper_test" target="11" />
      <module name="net.corda-client_main" target="11" />
      <module name="net.corda-client_test" target="11" />
      <module name="net.corda-cliutils_main" target="11" />
      <module name="net.corda-cliutils_test" target="11" />
      <module name="net.corda-common-configuration-parsing_main" target="11" />
      <module name="net.corda-common-configuration-parsing_test" target="11" />
      <module name="net.corda-common-validation_main" target="11" />
      <module name="net.corda-common-validation_test" target="11" />
      <module name="net.corda-confidential-identities_main" target="11" />
      <module name="net.corda-confidential-identities_test" target="11" />
      <module name="net.corda-contracts-irs_main" target="11" />
      <module name="net.corda-contracts-irs_test" target="11" />
      <module name="net.corda-contracts-states_main" target="11" />
      <module name="net.corda-contracts-states_test" target="11" />
      <module name="net.corda-corda-project_main" target="11" />
      <module name="net.corda-corda-project_test" target="11" />
      <module name="net.corda-corda-utils_integrationTest" target="11" />
      <module name="net.corda-corda-utils_main" target="11" />
      <module name="net.corda-corda-utils_test" target="11" />
      <module name="net.corda-cordapp-configuration-workflows_main" target="11" />
      <module name="net.corda-cordapp-configuration-workflows_test" target="11" />
      <module name="net.corda-cordapp-configuration_main" target="11" />
      <module name="net.corda-cordapp-configuration_test" target="11" />
      <module name="net.corda-cordapp_integrationTest" target="11" />
      <module name="net.corda-cordapp_main" target="11" />
      <module name="net.corda-cordapp_test" target="11" />
      <module name="net.corda-core_integrationTest" target="11" />
      <module name="net.corda-core_main" target="11" />
      <module name="net.corda-core_smokeTest" target="11" />
      <module name="net.corda-core_test" target="11" />
      <module name="net.corda-demobench_main" target="11" />
      <module name="net.corda-demobench_test" target="11" />
      <module name="net.corda-docker_main" target="11" />
      <module name="net.corda-docker_test" target="11" />
      <module name="net.corda-docs_main" target="11" />
      <module name="net.corda-docs_test" target="11" />
      <module name="net.corda-example-code_integrationTest" target="11" />
      <module name="net.corda-example-code_main" target="11" />
      <module name="net.corda-example-code_test" target="11" />
      <module name="net.corda-explorer-capsule_main" target="1.6" />
      <module name="net.corda-explorer-capsule_test" target="1.6" />
      <module name="net.corda-explorer_main" target="11" />
      <module name="net.corda-explorer_test" target="11" />
      <module name="net.corda-finance-contracts_main" target="11" />
      <module name="net.corda-finance-contracts_test" target="11" />
      <module name="net.corda-finance-workflows_integrationTest" target="11" />
      <module name="net.corda-finance-workflows_main" target="11" />
      <module name="net.corda-finance-workflows_test" target="11" />
      <module name="net.corda-finance_main" target="11" />
      <module name="net.corda-finance_test" target="11" />
      <module name="net.corda-flows_main" target="11" />
      <module name="net.corda-flows_test" target="11" />
      <module name="net.corda-graphs_main" target="11" />
      <module name="net.corda-graphs_test" target="11" />
      <module name="net.corda-irs-demo_integrationTest" target="11" />
      <module name="net.corda-irs-demo_main" target="11" />
      <module name="net.corda-irs-demo_systemTest" target="11" />
      <module name="net.corda-irs-demo_test" target="11" />
      <module name="net.corda-isolated_main" target="11" />
      <module name="net.corda-isolated_test" target="11" />
      <module name="net.corda-jackson_main" target="11" />
      <module name="net.corda-jackson_test" target="11" />
      <module name="net.corda-jdk8u-deterministic_main" target="11" />
      <module name="net.corda-jdk8u-deterministic_test" target="11" />
      <module name="net.corda-jfx_integrationTest" target="11" />
      <module name="net.corda-jfx_main" target="11" />
      <module name="net.corda-jfx_test" target="11" />
      <module name="net.corda-loadtest_main" target="11" />
      <module name="net.corda-loadtest_test" target="11" />
      <module name="net.corda-mock_main" target="11" />
      <module name="net.corda-mock_test" target="11" />
      <module name="net.corda-network-bootstrapper_main" target="11" />
      <module name="net.corda-network-bootstrapper_test" target="11" />
      <module name="net.corda-network-verifier-contracts_main" target="11" />
      <module name="net.corda-network-verifier-contracts_test" target="11" />
      <module name="net.corda-network-verifier-workflows_main" target="11" />
      <module name="net.corda-network-verifier-workflows_test" target="11" />
      <module name="net.corda-network-verifier_main" target="11" />
      <module name="net.corda-network-verifier_test" target="11" />
      <module name="net.corda-node-api_main" target="11" />
      <module name="net.corda-node-api_test" target="11" />
      <module name="net.corda-node-capsule_main" target="1.6" />
      <module name="net.corda-node-capsule_test" target="1.6" />
      <module name="net.corda-node-driver_integrationTest" target="11" />
      <module name="net.corda-node-driver_main" target="11" />
      <module name="net.corda-node-driver_test" target="11" />
      <module name="net.corda-node_integrationTest" target="11" />
      <module name="net.corda-node_main" target="11" />
      <module name="net.corda-node_test" target="11" />
      <module name="net.corda-notary-demo-contracts_main" target="11" />
      <module name="net.corda-notary-demo-contracts_test" target="11" />
      <module name="net.corda-notary-demo-workflows_main" target="11" />
      <module name="net.corda-notary-demo-workflows_test" target="11" />
      <module name="net.corda-notary-demo_main" target="11" />
      <module name="net.corda-notary-demo_test" target="11" />
      <module name="net.corda-quasar-hook_main" target="11" />
      <module name="net.corda-quasar-hook_test" target="11" />
      <module name="net.corda-rpc_integrationTest" target="11" />
      <module name="net.corda-rpc_main" target="11" />
      <module name="net.corda-rpc_smokeTest" target="11" />
      <module name="net.corda-rpc_test" target="11" />
      <module name="net.corda-samples_main" target="11" />
      <module name="net.corda-samples_test" target="11" />
      <module name="net.corda-serialization_main" target="11" />
      <module name="net.corda-serialization_test" target="11" />
      <module name="net.corda-shell-cli_main" target="11" />
      <module name="net.corda-shell-cli_test" target="11" />
      <module name="net.corda-shell_integrationTest" target="11" />
      <module name="net.corda-shell_main" target="11" />
      <module name="net.corda-shell_test" target="11" />
      <module name="net.corda-simm-valuation-demo_integrationTest" target="11" />
      <module name="net.corda-simm-valuation-demo_main" target="11" />
      <module name="net.corda-simm-valuation-demo_test" target="11" />
      <module name="net.corda-smoke-test-utils_main" target="11" />
      <module name="net.corda-smoke-test-utils_test" target="11" />
      <module name="net.corda-test-cli_main" target="11" />
      <module name="net.corda-test-cli_test" target="11" />
      <module name="net.corda-test-common_main" target="11" />
      <module name="net.corda-test-common_test" target="11" />
      <module name="net.corda-test-utils_main" target="11" />
      <module name="net.corda-test-utils_test" target="11" />
      <module name="net.corda-tools_main" target="11" />
      <module name="net.corda-tools_test" target="11" />
      <module name="net.corda-trader-demo_integrationTest" target="11" />
      <module name="net.corda-trader-demo_main" target="11" />
      <module name="net.corda-trader-demo_test" target="11" />
      <module name="net.corda-webcapsule_main" target="1.6" />
      <module name="net.corda-webcapsule_test" target="1.6" />
      <module name="net.corda-webserver_integrationTest" target="11" />
      <module name="net.corda-webserver_main" target="11" />
      <module name="net.corda-webserver_test" target="11" />
      <module name="net.corda-workflows-irs_main" target="11" />
      <module name="net.corda-workflows-irs_test" target="11" />
      <module name="net.corda-workflows-trader_main" target="11" />
      <module name="net.corda-workflows-trader_test" target="11" />
      <module name="net.corda-worldmap_main" target="11" />
      <module name="net.corda-worldmap_test" target="11" />
      <module name="net.corda.behave-behave_behave" target="11" />
      <module name="net.corda.behave-behave_main" target="11" />
      <module name="net.corda.behave-behave_test" target="11" />
      <module name="net.corda.irs-demo-web_main" target="11" />
      <module name="net.corda.irs-demo-web_test" target="11" />
      <module name="net.corda_buildSrc_main" target="1.8" />
      <module name="net.corda_buildSrc_test" target="1.8" />
      <module name="net.corda_canonicalizer_main" target="1.8" />
      <module name="net.corda_canonicalizer_test" target="1.8" />
      <module name="netparams_main" target="1.8" />
      <module name="netparams_test" target="1.8" />
      <module name="network-bootstrapper_main" target="1.8" />
      <module name="network-bootstrapper_test" target="1.8" />
      <module name="network-verifier-contracts_main" target="1.8" />
      <module name="network-verifier-contracts_test" target="1.8" />
      <module name="network-verifier-workflows_main" target="1.8" />
      <module name="network-verifier-workflows_test" target="1.8" />
      <module name="network-verifier_main" target="1.8" />
      <module name="network-verifier_test" target="1.8" />
      <module name="node-api_main" target="1.8" />
      <module name="node-api_test" target="1.8" />
      <module name="node-capsule_main" target="1.6" />
      <module name="node-capsule_test" target="1.6" />
      <module name="node-driver_integrationTest" target="1.8" />
      <module name="node-driver_main" target="1.8" />
      <module name="node-driver_test" target="1.8" />
      <module name="node_integrationTest" target="1.8" />
      <module name="node_main" target="1.8" />
      <module name="node_test" target="1.8" />
<<<<<<< HEAD
=======
      <module name="nodeinfo_main" target="1.8" />
      <module name="nodeinfo_test" target="1.8" />
      <module name="notary-bft-smart_main" target="1.8" />
      <module name="notary-bft-smart_test" target="1.8" />
>>>>>>> 726798cc
      <module name="notary-demo-contracts_main" target="1.8" />
      <module name="notary-demo-contracts_test" target="1.8" />
      <module name="notary-demo-workflows_main" target="1.8" />
      <module name="notary-demo-workflows_test" target="1.8" />
      <module name="notary-demo_main" target="1.8" />
      <module name="notary-demo_test" target="1.8" />
      <module name="quasar-hook_main" target="1.8" />
      <module name="quasar-hook_test" target="1.8" />
      <module name="rpc_integrationTest" target="1.8" />
      <module name="rpc_main" target="1.8" />
      <module name="rpc_smokeTest" target="1.8" />
      <module name="rpc_test" target="1.8" />
      <module name="samples_main" target="1.8" />
      <module name="samples_test" target="1.8" />
      <module name="serialization_main" target="1.8" />
      <module name="serialization_test" target="1.8" />
      <module name="shell-cli_main" target="1.8" />
      <module name="shell-cli_test" target="1.8" />
      <module name="shell_integrationTest" target="1.8" />
      <module name="shell_main" target="1.8" />
      <module name="shell_test" target="1.8" />
      <module name="simm-valuation-demo_integrationTest" target="1.8" />
      <module name="simm-valuation-demo_main" target="1.8" />
      <module name="simm-valuation-demo_test" target="1.8" />
      <module name="smoke-test-utils_main" target="1.8" />
      <module name="smoke-test-utils_test" target="1.8" />
      <module name="test-cli_main" target="1.8" />
      <module name="test-cli_test" target="1.8" />
      <module name="test-common_main" target="1.8" />
      <module name="test-common_test" target="1.8" />
      <module name="test-utils_main" target="1.8" />
      <module name="test-utils_test" target="1.8" />
      <module name="tools_main" target="1.8" />
      <module name="tools_test" target="1.8" />
      <module name="trader-demo_integrationTest" target="1.8" />
      <module name="trader-demo_main" target="1.8" />
      <module name="trader-demo_test" target="1.8" />
      <module name="web_main" target="1.8" />
      <module name="web_test" target="1.8" />
      <module name="webcapsule_main" target="1.6" />
      <module name="webcapsule_test" target="1.6" />
      <module name="webserver_integrationTest" target="1.8" />
      <module name="webserver_main" target="1.8" />
      <module name="webserver_test" target="1.8" />
      <module name="workflows-irs_main" target="1.8" />
      <module name="workflows-irs_test" target="1.8" />
      <module name="workflows-trader_main" target="1.8" />
      <module name="workflows-trader_test" target="1.8" />
      <module name="worldmap_main" target="1.8" />
      <module name="worldmap_test" target="1.8" />
    </bytecodeTargetLevel>
  </component>
  <component name="JavacSettings">
    <option name="ADDITIONAL_OPTIONS_STRING" value="-parameters" />
  </component>
</project><|MERGE_RESOLUTION|>--- conflicted
+++ resolved
@@ -282,13 +282,10 @@
       <module name="node_integrationTest" target="1.8" />
       <module name="node_main" target="1.8" />
       <module name="node_test" target="1.8" />
-<<<<<<< HEAD
-=======
       <module name="nodeinfo_main" target="1.8" />
       <module name="nodeinfo_test" target="1.8" />
       <module name="notary-bft-smart_main" target="1.8" />
       <module name="notary-bft-smart_test" target="1.8" />
->>>>>>> 726798cc
       <module name="notary-demo-contracts_main" target="1.8" />
       <module name="notary-demo-contracts_test" target="1.8" />
       <module name="notary-demo-workflows_main" target="1.8" />
