--- conflicted
+++ resolved
@@ -42,10 +42,7 @@
 import net.corda.node.services.messaging.MessagingService
 import net.corda.node.services.transactions.BFTNonValidatingNotaryService
 import net.corda.node.services.transactions.BFTSMaRt
-<<<<<<< HEAD
 import net.corda.node.services.transactions.InMemoryTransactionVerifierService
-=======
->>>>>>> 757181e2
 import net.corda.node.utilities.AffinityExecutor.ServiceAffinityExecutor
 import net.corda.nodeapi.internal.DevIdentityGenerator
 import net.corda.nodeapi.internal.config.User
@@ -260,14 +257,6 @@
         private val entropyRoot = args.entropyRoot
         var counter = entropyRoot
         override val log get() = staticLog
-<<<<<<< HEAD
-        override val serverThread =
-                if (mockNet.threadPerNode) {
-                    ServiceAffinityExecutor("Mock node $id thread", 1)
-                } else {
-                    mockNet.sharedUserCount.incrementAndGet()
-                    mockNet.sharedServerThread
-=======
         override val transactionVerifierWorkerCount: Int get() = 1
 
         private var _rxIoScheduler: Scheduler? = null
@@ -276,7 +265,6 @@
                 return _rxIoScheduler ?: CachedThreadScheduler(testThreadFactory()).also {
                     runOnStop += it::shutdown
                     _rxIoScheduler = it
->>>>>>> 757181e2
                 }
             }
 
