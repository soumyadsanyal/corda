--- conflicted
+++ resolved
@@ -206,7 +206,7 @@
         }
     }
 
-    override fun startNode(defaultParameters: NodeParameters, providedName: CordaX500Name?, rpcUsers: List<User>, verifierType: VerifierType, customOverrides: Map<String, Any?>, startInSameProcess: Boolean?, maximumHeapSize: String) = startNode(defaultParameters, providedName, rpcUsers, verifierType, customOverrides, startInSameProcess, maximumHeapSize, defaultParameters.additionalCordapps, defaultParameters.regenerateCordappsOnStart)
+    override fun startNode(defaultParameters: NodeParameters, providedName: CordaX500Name?, rpcUsers: List<User>, verifierType: VerifierType, customOverrides: Map<String, Any?>, startInSameProcess: Boolean?, maximumHeapSize: String) = startNode(defaultParameters, providedName, rpcUsers, verifierType, customOverrides, startInSameProcess, maximumHeapSize, defaultParameters.additionalCordapps, defaultParameters.regenerateCordappsOnStart, null)
 
     override fun startNode(
             defaultParameters: NodeParameters,
@@ -218,18 +218,7 @@
             maximumHeapSize: String,
             additionalCordapps: Set<TestCorDapp>,
             regenerateCordappsOnStart: Boolean
-    ): CordaFuture<NodeHandle> {
-        return startNode(
-                defaultParameters,
-                providedName,
-                rpcUsers,
-                verifierType,
-                customOverrides,
-                startInSameProcess,
-                maximumHeapSize,
-                null
-        )
-    }
+    ) = startNode(defaultParameters, providedName, rpcUsers, verifierType, customOverrides, startInSameProcess, maximumHeapSize, additionalCordapps, regenerateCordappsOnStart, null)
 
     override fun startNode(
             defaultParameters: NodeParameters,
@@ -239,6 +228,8 @@
             customOverrides: Map<String, Any?>,
             startInSameProcess: Boolean?,
             maximumHeapSize: String,
+            additionalCordapps: Set<TestCorDapp>,
+            regenerateCordappsOnStart: Boolean,
             bytemanPort: Int?
     ): CordaFuture<NodeHandle> {
         val p2pAddress = portAllocation.nextHostAndPort()
@@ -255,11 +246,7 @@
         return registrationFuture.flatMap {
             networkMapAvailability.flatMap {
                 // But starting the node proper does require the network map
-<<<<<<< HEAD
-                startRegisteredNode(name, it, rpcUsers, verifierType, customOverrides, startInSameProcess, maximumHeapSize, p2pAddress, bytemanPort)
-=======
-                startRegisteredNode(name, it, rpcUsers, verifierType, customOverrides, startInSameProcess, maximumHeapSize, p2pAddress, additionalCordapps, regenerateCordappsOnStart)
->>>>>>> 94fb5a65
+                startRegisteredNode(name, it, rpcUsers, verifierType, customOverrides, startInSameProcess, maximumHeapSize, p2pAddress, additionalCordapps, regenerateCordappsOnStart, bytemanPort)
             }
         }
     }
@@ -272,12 +259,9 @@
                                     startInSameProcess: Boolean? = null,
                                     maximumHeapSize: String = "512m",
                                     p2pAddress: NetworkHostAndPort = portAllocation.nextHostAndPort(),
-<<<<<<< HEAD
+                                    additionalCordapps: Set<TestCorDapp> = emptySet(),
+                                    regenerateCordappsOnStart: Boolean = false,
                                     bytemanPort: Int? = null): CordaFuture<NodeHandle> {
-=======
-                                    additionalCordapps: Set<TestCorDapp> = emptySet(),
-                                    regenerateCordappsOnStart: Boolean = false): CordaFuture<NodeHandle> {
->>>>>>> 94fb5a65
         val rpcAddress = portAllocation.nextHostAndPort()
         val rpcAdminAddress = portAllocation.nextHostAndPort()
         val webAddress = portAllocation.nextHostAndPort()
@@ -306,11 +290,7 @@
                 allowMissingConfig = true,
                 configOverrides = if (overrides.hasPath("devMode")) overrides else overrides + mapOf("devMode" to true)
         )).checkAndOverrideForInMemoryDB()
-<<<<<<< HEAD
-        return startNodeInternal(config, webAddress, startInSameProcess, maximumHeapSize, localNetworkMap, bytemanPort)
-=======
-        return startNodeInternal(config, webAddress, startInSameProcess, maximumHeapSize, localNetworkMap, additionalCordapps, regenerateCordappsOnStart)
->>>>>>> 94fb5a65
+        return startNodeInternal(config, webAddress, startInSameProcess, maximumHeapSize, localNetworkMap, additionalCordapps, regenerateCordappsOnStart, bytemanPort)
     }
 
     private fun startNodeRegistration(providedName: CordaX500Name, rootCert: X509Certificate, compatibilityZoneURL: URL): CordaFuture<NodeConfig> {
@@ -451,14 +431,8 @@
                 allowMissingConfig = true,
                 configOverrides = rawConfig.toNodeOnly()
         )
-<<<<<<< HEAD
-        val cordaConfig = typesafe.parseAsNodeConfiguration()
-        val config = NodeConfig(rawConfig, cordaConfig).checkAndOverrideForInMemoryDB()
-        return startNodeInternal(config, webAddress, null, "512m", localNetworkMap, null)
-=======
         val config = NodeConfig(typesafe).checkAndOverrideForInMemoryDB()
         return startNodeInternal(config, webAddress, null, "512m", localNetworkMap, emptySet())
->>>>>>> 94fb5a65
     }
 
     @Suppress("DEPRECATION")
@@ -698,16 +672,11 @@
                                   startInProcess: Boolean?,
                                   maximumHeapSize: String,
                                   localNetworkMap: LocalNetworkMap?,
-<<<<<<< HEAD
-                                  bytemanPort: Int?): CordaFuture<NodeHandle> {
-        val visibilityHandle = networkVisibilityController.register(config.corda.myLegalName)
-        val baseDirectory = config.corda.baseDirectory.createDirectories()
-=======
                                   additionalCordapps: Set<TestCorDapp>,
-                                  regenerateCordappsOnStart: Boolean = false): CordaFuture<NodeHandle> {
+                                  regenerateCordappsOnStart: Boolean = false,
+                                  bytemanPort: Int? = null): CordaFuture<NodeHandle> {
         val visibilityHandle = networkVisibilityController.register(specifiedConfig.corda.myLegalName)
         val baseDirectory = specifiedConfig.corda.baseDirectory.createDirectories()
->>>>>>> 94fb5a65
         localNetworkMap?.networkParametersCopier?.install(baseDirectory)
         localNetworkMap?.nodeInfosCopier?.addConfig(baseDirectory)
 
@@ -752,11 +721,7 @@
         } else {
             val debugPort = if (isDebug) debugPortAllocation.nextPort() else null
             val monitorPort = if (jmxPolicy.startJmxHttpServer) jmxPolicy.jmxHttpServerPortAllocation?.nextPort() else null
-<<<<<<< HEAD
-            val process = startOutOfProcessNode(config, quasarJarPath, debugPort, jolokiaJarPath, monitorPort, bytemanJarPath, bytemanPort, systemProperties, cordappPackages, maximumHeapSize)
-=======
-            val process = startOutOfProcessNode(config, quasarJarPath, debugPort, jolokiaJarPath, monitorPort, systemProperties, maximumHeapSize)
->>>>>>> 94fb5a65
+            val process = startOutOfProcessNode(config, quasarJarPath, debugPort, jolokiaJarPath, monitorPort, bytemanJarPath, bytemanPort, systemProperties, maximumHeapSize)
 
             // Destroy the child process when the parent exits.This is needed even when `waitForAllNodesToFinish` is
             // true because we don't want orphaned processes in the case that the parent process is terminated by the
@@ -1116,6 +1081,8 @@
             customOverrides: Map<String, Any?> = defaultParameters.customOverrides,
             startInSameProcess: Boolean? = defaultParameters.startInSameProcess,
             maximumHeapSize: String = defaultParameters.maximumHeapSize,
+            additionalCordapps: Set<TestCorDapp> = defaultParameters.additionalCordapps,
+            regenerateCordappsOnStart: Boolean = defaultParameters.regenerateCordappsOnStart,
             bytemanPort: Int? = null
     ): CordaFuture<NodeHandle>
 }
@@ -1298,7 +1265,8 @@
     return if (hasPath("webAddress")) withoutPath("webAddress").withoutPath("useHTTPS") else this
 }
 
-<<<<<<< HEAD
+internal fun DriverParameters.cordappsForAllNodes(): Set<TestCorDapp> = cordappsForAllNodes ?: cordappsInCurrentAndAdditionalPackages(extraCordappPackagesToScan)
+
 fun DriverDSL.startNode(providedName: CordaX500Name, devMode: Boolean, parameters: NodeParameters = NodeParameters()): CordaFuture<NodeHandle> {
     var customOverrides = emptyMap<String, String>()
     if (!devMode) {
@@ -1314,6 +1282,3 @@
     }
     return startNode(parameters, providedName = providedName, customOverrides = customOverrides)
 }
-=======
-internal fun DriverParameters.cordappsForAllNodes(): Set<TestCorDapp> = cordappsForAllNodes ?: cordappsInCurrentAndAdditionalPackages(extraCordappPackagesToScan)
->>>>>>> 94fb5a65
