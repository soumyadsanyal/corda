package net.corda.testing;

import io.fabric8.kubernetes.api.model.*;
import io.fabric8.kubernetes.client.*;
import io.fabric8.kubernetes.client.dsl.ExecListener;
import io.fabric8.kubernetes.client.dsl.PodResource;
import io.fabric8.kubernetes.client.utils.Serialization;
import net.corda.testing.retry.Retry;
import okhttp3.Response;
import org.gradle.api.DefaultTask;
import org.gradle.api.tasks.TaskAction;
import org.jetbrains.annotations.NotNull;

import java.io.*;
import java.math.BigInteger;
import java.nio.file.Files;
import java.nio.file.Path;
import java.util.*;
import java.util.concurrent.*;
import java.util.stream.Collectors;
import java.util.stream.IntStream;

public class KubesTest extends DefaultTask {

    static final String TEST_RUN_DIR = "/test-runs";
    private static final ExecutorService executorService = Executors.newCachedThreadPool();
    /**
     * Name of the k8s Secret object that holds the credentials to access the docker image registry
     */
    private static final String REGISTRY_CREDENTIALS_SECRET_NAME = "regcred";

    String dockerTag;
    String fullTaskToExecutePath;
    String taskToExecuteName;
    Boolean printOutput = false;
    Integer numberOfCoresPerFork = 4;
    Integer memoryGbPerFork = 6;
    public volatile List<File> testOutput = Collections.emptyList();
    public volatile List<KubePodResult> containerResults = Collections.emptyList();

    public static String NAMESPACE = "thisisatest";
    int k8sTimeout = 50 * 1_000;
    int webSocketTimeout = k8sTimeout * 6;
    int numberOfPods = 20;
    int timeoutInMinutesForPodToStart = 60;

    Distribution distribution = Distribution.METHOD;

    @TaskAction
    public void runDistributedTests() {
        String buildId = System.getProperty("buildId", "0");
        String currentUser = System.getProperty("user.name", "UNKNOWN_USER");

        String stableRunId = rnd64Base36(new Random(buildId.hashCode() + currentUser.hashCode() + taskToExecuteName.hashCode()));
        String random = rnd64Base36(new Random());

        final KubernetesClient client = getKubernetesClient();

        try {
            client.pods().inNamespace(NAMESPACE).list().getItems().forEach(podToDelete -> {
                if (podToDelete.getMetadata().getName().contains(stableRunId)) {
                    getProject().getLogger().lifecycle("deleting: " + podToDelete.getMetadata().getName());
                    client.resource(podToDelete).delete();
                }
            });
        } catch (Exception ignored) {
            //it's possible that a pod is being deleted by the original build, this can lead to racey conditions
        }

        List<Future<KubePodResult>> futures = IntStream.range(0, numberOfPods).mapToObj(i -> {
            String potentialPodName = (taskToExecuteName + "-" + stableRunId + random + i).toLowerCase();
            String podName = potentialPodName.substring(0, Math.min(potentialPodName.length(), 62));
            return submitBuild(client, NAMESPACE, numberOfPods, i, podName, printOutput, 3);
        }).collect(Collectors.toList());

        this.testOutput = Collections.synchronizedList(futures.stream().map(it -> {
            try {
                return it.get().getBinaryResults();
            } catch (InterruptedException | ExecutionException e) {
                throw new RuntimeException(e);
            }
        }).flatMap(Collection::stream).collect(Collectors.toList()));
        this.containerResults = futures.stream().map(it -> {
            try {
                return it.get();
            } catch (InterruptedException | ExecutionException e) {
                throw new RuntimeException(e);
            }
        }).collect(Collectors.toList());
    }

    @NotNull
    private KubernetesClient getKubernetesClient() {
        io.fabric8.kubernetes.client.Config config = new io.fabric8.kubernetes.client.ConfigBuilder()
                .withConnectionTimeout(k8sTimeout)
                .withRequestTimeout(k8sTimeout)
                .withRollingTimeout(k8sTimeout)
                .withWebsocketTimeout(webSocketTimeout)
                .withWebsocketPingInterval(webSocketTimeout)
                .build();

        return new DefaultKubernetesClient(config);
    }

    private static String rnd64Base36(Random rnd) {
        return new BigInteger(64, rnd)
                .toString(36)
                .toLowerCase();
    }

    private CompletableFuture<KubePodResult> submitBuild(
            KubernetesClient client,
            String namespace,
            int numberOfPods,
            int podIdx,
            String podName,
            boolean printOutput,
            int numberOfRetries
    ) {
<<<<<<< HEAD
        return CompletableFuture.supplyAsync(() -> {
            PersistentVolumeClaim pvc = createPvc(client, podName);
            return buildRunPodWithRetriesOrThrow(client, namespace, pvc, numberOfPods, podIdx, podName, printOutput, numberOfRetries);
        }, executorService);
=======
        return executorService.submit(() -> buildRunPodWithRetriesOrThrow(client, namespace, numberOfPods, podIdx, podName, printOutput, numberOfRetries));
>>>>>>> 49e904b3
    }

    private static void addShutdownHook(Runnable hook) {
        Runtime.getRuntime().addShutdownHook(new Thread(hook));
    }

    private PersistentVolumeClaim createPvc(KubernetesClient client, String name) {
        PersistentVolumeClaim pvc = client.persistentVolumeClaims()
                .inNamespace(NAMESPACE)
                .createNew()
                .editOrNewMetadata().withName(name).endMetadata()
                .editOrNewSpec()
                .withAccessModes("ReadWriteOnce")
                .editOrNewResources().addToRequests("storage", new Quantity("100Mi")).endResources()
                .endSpec()
                .done();

        addShutdownHook(() -> {
            System.out.println("Deleting PVC: " + pvc.getMetadata().getName());
            client.persistentVolumeClaims().delete(pvc);
        });
        return pvc;
    }

    private KubePodResult buildRunPodWithRetriesOrThrow(
            KubernetesClient client,
            String namespace,
            int numberOfPods,
            int podIdx,
            String podName,
            boolean printOutput,
            int numberOfRetries
    ) {
        addShutdownHook(() -> {
            System.out.println("deleting pod: " + podName);
            client.pods().inNamespace(namespace).withName(podName).delete();
        });

        try {
            // pods might die, so we retry
            return Retry.fixed(numberOfRetries).run(() -> {
                // remove pod if exists
                PodResource<Pod, DoneablePod> oldPod = client.pods().inNamespace(namespace).withName(podName);
                if (oldPod.get() != null) {
                    getLogger().lifecycle("deleting pod: {}", podName);
                    oldPod.delete();
                    while (oldPod.get() != null) {
                        getLogger().info("waiting for pod {} to be removed", podName);
                        Thread.sleep(1000);
                    }
                }

                // recreate and run
                getProject().getLogger().lifecycle("creating pod: " + podName);
                Pod createdPod = client.pods().inNamespace(namespace).create(buildPodRequest(podName));
                getProject().getLogger().lifecycle("scheduled pod: " + podName);

                attachStatusListenerToPod(client, createdPod);
                waitForPodToStart(client, createdPod);

                PipedOutputStream stdOutOs = new PipedOutputStream();
                PipedInputStream stdOutIs = new PipedInputStream(4096);
                ByteArrayOutputStream errChannelStream = new ByteArrayOutputStream();

                CompletableFuture<Integer> waiter = new CompletableFuture<>();
                ExecListener execListener = buildExecListenerForPod(podName, errChannelStream, waiter);
                stdOutIs.connect(stdOutOs);
                client.pods().inNamespace(namespace).withName(podName)
                        .writingOutput(stdOutOs)
                        .writingErrorChannel(errChannelStream)
                        .usingListener(execListener)
                        .exec(getBuildCommand(numberOfPods, podIdx));

                File podOutput = startLogPumping(stdOutIs, podIdx, printOutput);
                int resCode = waiter.join();
                getProject().getLogger().lifecycle("build has ended on on pod " + podName + " (" + podIdx + "/" + numberOfPods + "), gathering results");
                Collection<File> binaryResults = downloadTestXmlFromPod(client, namespace, createdPod);
                getLogger().lifecycle("removing pod " + podName + " (" + podIdx + "/" + numberOfPods + ") after completed build");
                client.pods().delete(createdPod);
                client.persistentVolumeClaims().delete(pvc);
                return new KubePodResult(resCode, podOutput, binaryResults);
            });
        } catch (Retry.RetryException e) {
            throw new RuntimeException("Failed to build in pod " + podName + " (" + podIdx + "/" + numberOfPods + ") in " + numberOfRetries + " attempts", e);
        }
    }

    private Pod buildPodRequest(String podName) {
        return new PodBuilder()
                .withNewMetadata().withName(podName).endMetadata()

                .withNewSpec()

                .addNewVolume()
                .withName("gradlecache")
                .withNewHostPath()
                .withType("DirectoryOrCreate")
                .withPath("/tmp/gradle")
                .endHostPath()
                .endVolume()

                .addNewVolume()
                .withName("testruns")
                .withNewHostPath()
                .withType("DirectoryOrCreate")
                .withPath("/tmp/testruns")
                .endHostPath()
                .endVolume()


//                .addNewVolume()
//                .withName("testruns")
//                .withNewPersistentVolumeClaim()
//                .withClaimName(pvc.getMetadata().getName())
//                .endPersistentVolumeClaim()
//                .endVolume()

                .addNewContainer()
                .withImage(dockerTag)
                .withCommand("bash")
                .withArgs("-c", "sleep 3600")
                .addNewEnv()
                .withName("DRIVER_NODE_MEMORY")
                .withValue("1024m")
                .withName("DRIVER_WEB_MEMORY")
                .withValue("1024m")
                .endEnv()
                .withName(podName)
                .withNewResources()
                .addToRequests("cpu", new Quantity(numberOfCoresPerFork.toString()))
                .addToRequests("memory", new Quantity(memoryGbPerFork.toString() + "Gi"))
                .endResources()
                .addNewVolumeMount().withName("gradlecache").withMountPath("/tmp/gradle").endVolumeMount()
                .addNewVolumeMount().withName("testruns").withMountPath(TEST_RUN_DIR).endVolumeMount()
                .endContainer()

                .addNewImagePullSecret(REGISTRY_CREDENTIALS_SECRET_NAME)
                .withRestartPolicy("Never")

                .endSpec()
                .build();
    }

    private File startLogPumping(InputStream stdOutIs, int podIdx, boolean printOutput) throws IOException {
        File outputFile = Files.createTempFile("container", ".log").toFile();
        Thread loggingThread = new Thread(() -> {
            try (BufferedWriter out = new BufferedWriter(new FileWriter(outputFile));
                 BufferedReader br = new BufferedReader(new InputStreamReader(stdOutIs))) {
                String line;
                while ((line = br.readLine()) != null) {
                    String toWrite = ("Container" + podIdx + ":   " + line).trim();
                    if (printOutput) {
                        getProject().getLogger().lifecycle(toWrite);
                    }
                    out.write(line);
                    out.newLine();
                }
            } catch (IOException ignored) {
            }
        });

        loggingThread.setDaemon(true);
        loggingThread.start();
        return outputFile;
    }

    private Watch attachStatusListenerToPod(KubernetesClient client, Pod pod) {
        return client.pods().inNamespace(pod.getMetadata().getNamespace()).withName(pod.getMetadata().getName()).watch(new Watcher<Pod>() {
            @Override
            public void eventReceived(Watcher.Action action, Pod resource) {
                getProject().getLogger().lifecycle("[StatusChange]  pod " + resource.getMetadata().getName() + " " + action.name() + " (" + resource.getStatus().getPhase() + ")");
            }

            @Override
            public void onClose(KubernetesClientException cause) {
            }
        });
    }

    private void waitForPodToStart(KubernetesClient client, Pod pod) {
        getProject().getLogger().lifecycle("Waiting for pod " + pod.getMetadata().getName() + " to start before executing build");
        try {
            client.pods().inNamespace(pod.getMetadata().getNamespace()).withName(pod.getMetadata().getName()).waitUntilReady(timeoutInMinutesForPodToStart, TimeUnit.MINUTES);
        } catch (InterruptedException e) {
            throw new RuntimeException(e);
        }
        getProject().getLogger().lifecycle("pod " + pod.getMetadata().getName() + " has started, executing build");
    }

    private Collection<File> downloadTestXmlFromPod(KubernetesClient client, String namespace, Pod cp) {
        String resultsInContainerPath = "/tmp/source/build/test-reports";
        String binaryResultsFile = "results.bin";
        String podName = cp.getMetadata().getName();
        Path tempDir = new File(new File(getProject().getBuildDir(), "test-results-xml"), podName).toPath();

        if (!tempDir.toFile().exists()) {
            tempDir.toFile().mkdirs();
        }

        getProject().getLogger().lifecycle("Saving " + podName + " results to: " + tempDir.toAbsolutePath().toFile().getAbsolutePath());
        client.pods()
                .inNamespace(namespace)
                .withName(podName)
                .dir(resultsInContainerPath)
                .copy(tempDir);

        return findFolderContainingBinaryResultsFile(new File(tempDir.toFile().getAbsolutePath()), binaryResultsFile);
    }

    private String[] getBuildCommand(int numberOfPods, int podIdx) {
        String shellScript = "let x=1 ; while [ ${x} -ne 0 ] ; do echo \"Waiting for DNS\" ; curl services.gradle.org > /dev/null 2>&1 ; x=$? ; sleep 1 ; done ; " + "cd /tmp/source ; " +
                "let y=1 ; while [ ${y} -ne 0 ] ; do echo \"Preparing build directory\" ; ./gradlew testClasses integrationTestClasses --parallel 2>&1 ; y=$? ; sleep 1 ; done ;" +
                "./gradlew -D" + ListTests.DISTRIBUTION_PROPERTY + "=" + distribution.name() + " -Dkubenetize -PdockerFork=" + podIdx + " -PdockerForks=" + numberOfPods + " " + fullTaskToExecutePath + " --info 2>&1 ;" +
                "let rs=$? ; sleep 10 ; exit ${rs}";
        return new String[]{"bash", "-c", shellScript};
    }

    private List<File> findFolderContainingBinaryResultsFile(File start, String fileNameToFind) {
        Queue<File> filesToInspect = new LinkedList<>(Collections.singletonList(start));
        List<File> folders = new ArrayList<>();
        while (!filesToInspect.isEmpty()) {
            File fileToInspect = filesToInspect.poll();
            if (fileToInspect.getAbsolutePath().endsWith(fileNameToFind)) {
                folders.add(fileToInspect.getParentFile());
            }

            if (fileToInspect.isDirectory()) {
                filesToInspect.addAll(Arrays.stream(fileToInspect.listFiles()).collect(Collectors.toList()));
            }
        }
        return folders;
    }

    private ExecListener buildExecListenerForPod(String podName, ByteArrayOutputStream errChannelStream, CompletableFuture<Integer> waitingFuture) {

        return new ExecListener() {
            final Long start = System.currentTimeMillis();

            @Override
            public void onOpen(Response response) {
                getProject().getLogger().lifecycle("Build started on pod  " + podName);
            }

            @Override
            public void onFailure(Throwable t, Response response) {
                getProject().getLogger().lifecycle("Received error from rom pod  " + podName);
                waitingFuture.completeExceptionally(t);
            }

            @Override
            public void onClose(int code, String reason) {
                getProject().getLogger().lifecycle("Received onClose() from pod " + podName + " , build took: " + ((System.currentTimeMillis() - start) / 1000) + " seconds");
                try {
                    String errChannelContents = errChannelStream.toString();
                    Status status = Serialization.unmarshal(errChannelContents, Status.class);
                    Integer resultCode = Optional.ofNullable(status).map(Status::getDetails)
                            .map(StatusDetails::getCauses)
                            .flatMap(c -> c.stream().findFirst())
                            .map(StatusCause::getMessage)
                            .map(Integer::parseInt).orElse(0);
                    waitingFuture.complete(resultCode);
                } catch (Exception e) {
                    waitingFuture.completeExceptionally(e);
                }
            }
        };
    }

}<|MERGE_RESOLUTION|>--- conflicted
+++ resolved
@@ -117,14 +117,9 @@
             boolean printOutput,
             int numberOfRetries
     ) {
-<<<<<<< HEAD
         return CompletableFuture.supplyAsync(() -> {
-            PersistentVolumeClaim pvc = createPvc(client, podName);
-            return buildRunPodWithRetriesOrThrow(client, namespace, pvc, numberOfPods, podIdx, podName, printOutput, numberOfRetries);
+            return buildRunPodWithRetriesOrThrow(client, namespace,  numberOfPods, podIdx, podName, printOutput, numberOfRetries);
         }, executorService);
-=======
-        return executorService.submit(() -> buildRunPodWithRetriesOrThrow(client, namespace, numberOfPods, podIdx, podName, printOutput, numberOfRetries));
->>>>>>> 49e904b3
     }
 
     private static void addShutdownHook(Runnable hook) {
@@ -204,7 +199,6 @@
                 Collection<File> binaryResults = downloadTestXmlFromPod(client, namespace, createdPod);
                 getLogger().lifecycle("removing pod " + podName + " (" + podIdx + "/" + numberOfPods + ") after completed build");
                 client.pods().delete(createdPod);
-                client.persistentVolumeClaims().delete(pvc);
                 return new KubePodResult(resCode, podOutput, binaryResults);
             });
         } catch (Retry.RetryException e) {
