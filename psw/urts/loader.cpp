/*
 * Copyright (C) 2011-2016 Intel Corporation. All rights reserved.
 *
 * Redistribution and use in source and binary forms, with or without
 * modification, are permitted provided that the following conditions
 * are met:
 *
 *   * Redistributions of source code must retain the above copyright
 *     notice, this list of conditions and the following disclaimer.
 *   * Redistributions in binary form must reproduce the above copyright
 *     notice, this list of conditions and the following disclaimer in
 *     the documentation and/or other materials provided with the
 *     distribution.
 *   * Neither the name of Intel Corporation nor the names of its
 *     contributors may be used to endorse or promote products derived
 *     from this software without specific prior written permission.
 *
 * THIS SOFTWARE IS PROVIDED BY THE COPYRIGHT HOLDERS AND CONTRIBUTORS
 * "AS IS" AND ANY EXPRESS OR IMPLIED WARRANTIES, INCLUDING, BUT NOT
 * LIMITED TO, THE IMPLIED WARRANTIES OF MERCHANTABILITY AND FITNESS FOR
 * A PARTICULAR PURPOSE ARE DISCLAIMED. IN NO EVENT SHALL THE COPYRIGHT
 * OWNER OR CONTRIBUTORS BE LIABLE FOR ANY DIRECT, INDIRECT, INCIDENTAL,
 * SPECIAL, EXEMPLARY, OR CONSEQUENTIAL DAMAGES (INCLUDING, BUT NOT
 * LIMITED TO, PROCUREMENT OF SUBSTITUTE GOODS OR SERVICES; LOSS OF USE,
 * DATA, OR PROFITS; OR BUSINESS INTERRUPTION) HOWEVER CAUSED AND ON ANY
 * THEORY OF LIABILITY, WHETHER IN CONTRACT, STRICT LIABILITY, OR TORT
 * (INCLUDING NEGLIGENCE OR OTHERWISE) ARISING IN ANY WAY OUT OF THE USE
 * OF THIS SOFTWARE, EVEN IF ADVISED OF THE POSSIBILITY OF SUCH DAMAGE.
 *
 */


#include "se_wrapper.h"
#include "se_error_internal.h"
#include "arch.h"
#include "util.h"
#include "loader.h"
#include "se_page_attr.h"
#include "enclave.h"
#include "enclave_creator.h"
#include "routine.h"
#include "sgx_attributes.h"
#include "se_vendor.h"
#include "se_detect.h"
#include "binparser.h"
#include <assert.h>
#include <vector>
#include <algorithm>
#define __STDC_FORMAT_MACROS
#include <inttypes.h>
#include <sys/mman.h>

// enclave creator instance
extern EnclaveCreator* g_enclave_creator;

EnclaveCreator* get_enclave_creator(void)
{
    return g_enclave_creator;
}

CLoader::CLoader(uint8_t *mapped_file_base, BinParser &parser)
    : m_mapped_file_base(mapped_file_base)
    , m_enclave_id(0)
    , m_start_addr(NULL)
    , m_metadata(NULL)
    , m_parser(parser)
{
    memset(&m_secs, 0, sizeof(m_secs));
}

CLoader::~CLoader()
{

}

sgx_enclave_id_t CLoader::get_enclave_id() const
{
    return m_enclave_id;
}

const void* CLoader::get_start_addr() const
{
    return m_start_addr;
}

const std::vector<tcs_t *>& CLoader::get_tcs_list() const
{
    return m_tcs_list;
}

const secs_t& CLoader::get_secs() const
{
    return m_secs;
}

void* CLoader::get_symbol_address(const char * const symbol)
{
    uint64_t rva = m_parser.get_symbol_rva(symbol);
    if(0 == rva)
        return NULL;
    return GET_PTR(void, m_start_addr, rva);
}

int CLoader::build_mem_region(const section_info_t &sec_info)
{
    int ret = SGX_SUCCESS;
    uint64_t offset = 0;
    sec_info_t sinfo;
    memset(&sinfo, 0, sizeof(sinfo));

    // Build pages of the section that are contain initialized data.  Each page
    // needs to be added individually as the page may hold relocation data, in
    // which case the page needs to be marked writable.
    while(offset < sec_info.raw_data_size)
    {
        uint64_t rva = sec_info.rva + offset;
        uint64_t size = MIN((SE_PAGE_SIZE - PAGE_OFFSET(rva)), (sec_info.raw_data_size - offset));

        sinfo.flags = sec_info.flag;
        if (is_relocation_page(rva, sec_info.bitmap))
            sinfo.flags = sec_info.flag | SI_FLAG_W;

        if (size == SE_PAGE_SIZE)
            ret = build_pages(rva, size, sec_info.raw_data + offset, sinfo, ADD_EXTEND_PAGE);
        else
            ret = build_partial_page(rva, size, sec_info.raw_data + offset, sinfo, ADD_EXTEND_PAGE);
        if(SGX_SUCCESS != ret)
            return ret;

        // The only time we aren't guaranteed to advance the offset by a full
        // page is when the rva to be added starts in the middle of a page, as
        // offset is always advanced to the next page boundary.  The only case
        // where the rva can start in the middle of the page is for the initial
        // rva, i.e. offset == 0.
        offset += (offset == 0) ? size : SE_PAGE_SIZE;
    }

    // Add any remaining uninitialized data.  We can call build_pages directly
    // even if there are partial pages since the source is null, i.e. everything
    // is filled with '0'.  Uninitialied data cannot be a relocation table, ergo
    // there is no need to check the relocation bitmap.
    if(sec_info.virtual_size > offset)
    {
        uint64_t rva = sec_info.rva + offset;
        size_t size = (size_t)(ROUND_TO_PAGE(sec_info.virtual_size - offset));

        sinfo.flags = sec_info.flag;
        if(SGX_SUCCESS != (ret = build_pages(rva, size, 0, sinfo, ADD_EXTEND_PAGE)))
            return ret;
    }

    return SGX_SUCCESS;
}

int CLoader::build_sections(vector<uint8_t> *bitmap)
{
    int ret = SGX_SUCCESS;
    std::vector<Section*> sections = m_parser.get_sections();
    uint64_t max_rva =0;
    Section* last_section = NULL;

    for(unsigned int i = 0; i < sections.size() ; i++)
    {
        if((last_section != NULL) &&
           (ROUND_TO_PAGE(last_section->virtual_size() + last_section->get_rva()) < ROUND_TO_PAGE(ROUND_TO_PAGE(last_section->virtual_size()) + last_section->get_rva())) &&
           (ROUND_TO_PAGE(last_section->get_rva() + last_section->virtual_size()) < (sections[i]->get_rva() & (~(SE_PAGE_SIZE - 1)))))
        {
            size_t size = SE_PAGE_SIZE;
            sec_info_t sinfo;
            memset(&sinfo, 0, sizeof(sinfo));
            sinfo.flags = last_section->get_si_flags();
            uint64_t rva = ROUND_TO_PAGE(last_section->get_rva() + last_section->virtual_size());
            if(SGX_SUCCESS != (ret = build_pages(rva, size, 0, sinfo, ADD_EXTEND_PAGE)))
                return ret;
        }

        if(sections[i]->get_rva() > max_rva) 
        {
            max_rva = sections[i]->get_rva();
            last_section = sections[i];
        }

        section_info_t sec_info = { sections[i]->raw_data(), sections[i]->raw_data_size(), sections[i]->get_rva(), sections[i]->virtual_size(), sections[i]->get_si_flags(), bitmap };
        if(SGX_SUCCESS != (ret = build_mem_region(sec_info)))
            return ret;
    }
    
    if((last_section != NULL) &&
       (ROUND_TO_PAGE(last_section->virtual_size() + last_section->get_rva()) < ROUND_TO_PAGE(ROUND_TO_PAGE(last_section->virtual_size()) + last_section->get_rva())))
    {
        size_t size = SE_PAGE_SIZE;
        sec_info_t sinfo;
        memset(&sinfo, 0, sizeof(sinfo));
        sinfo.flags = last_section->get_si_flags();
        uint64_t rva = ROUND_TO_PAGE(last_section->get_rva() + last_section->virtual_size());
        if(SGX_SUCCESS != (ret = build_pages(rva, size, 0, sinfo, ADD_EXTEND_PAGE)))
            return ret;
    }

    return SGX_SUCCESS;
}

int CLoader::build_partial_page(const uint64_t rva, const uint64_t size, const void *source, const sec_info_t &sinfo, const uint32_t attr)
{
    // RVA may or may not be aligned.
    uint64_t offset = PAGE_OFFSET(rva);

    // Initialize the page with '0', this serves as both the padding at the start
    // of the page (if it's not aligned) as well as the fill for any unitilized
    // bytes at the end of the page, e.g. .bss data.
    uint8_t page_data[SE_PAGE_SIZE];
    memset(page_data, 0, SE_PAGE_SIZE);

    // The amount of raw data may be less than the number of bytes on the page,
    // but that portion of page_data has already been filled (see above).
    memcpy_s(&page_data[offset], (size_t)(SE_PAGE_SIZE - offset), source, (size_t)size);

    // Add the page, trimming the start address to make it page aligned.
    return build_pages(TRIM_TO_PAGE(rva), SE_PAGE_SIZE, page_data, sinfo, attr);
}

int CLoader::build_pages(const uint64_t start_rva, const uint64_t size, const void *source, const sec_info_t &sinfo, const uint32_t attr)
{
    int ret = SGX_SUCCESS;
    uint64_t offset = 0;
    uint64_t rva = start_rva;

    assert(IS_PAGE_ALIGNED(start_rva) && IS_PAGE_ALIGNED(size));

    while(offset < size)
    {
        //call driver to add page;
        if(SGX_SUCCESS != (ret = get_enclave_creator()->add_enclave_page(ENCLAVE_ID_IOCTL, GET_PTR(void, source, 0), rva, sinfo, attr)))
        {
            //if add page failed , we should remove enclave somewhere;
            return ret;
        }
        offset += SE_PAGE_SIZE;
        rva += SE_PAGE_SIZE;
    }

    return SGX_SUCCESS;
}
int CLoader::build_context(const uint64_t start_rva, layout_entry_t *layout)
{
    int ret = SGX_ERROR_UNEXPECTED;
    uint8_t added_page[SE_PAGE_SIZE];
    sec_info_t sinfo;
    memset(&sinfo, 0, sizeof(sinfo));
    uint64_t rva = start_rva + layout->rva;

    assert(IS_PAGE_ALIGNED(rva));

    if (layout->content_offset)
    {
        // assume TCS is only 1 page
        if(layout->si_flags == SI_FLAGS_TCS)
        {
            memset(added_page, 0, SE_PAGE_SIZE);
            memcpy_s(added_page, SE_PAGE_SIZE, GET_PTR(uint8_t, m_metadata, layout->content_offset), layout->content_size);

            tcs_t *ptcs = reinterpret_cast<tcs_t*>(added_page);
            ptcs->ossa += rva;
            ptcs->ofs_base += rva;
            ptcs->ogs_base += rva;
            m_tcs_list.push_back(GET_PTR(tcs_t, m_start_addr, rva));
            sinfo.flags = layout->si_flags;
            if(SGX_SUCCESS != (ret = build_pages(rva, (uint64_t)layout->page_count << SE_PAGE_SHIFT, added_page, sinfo, layout->attributes)))
            {
                return ret;
            }
        }
        else // guard page should not have content_offset != 0 
        {
<<<<<<< HEAD
            section_info_t sec_info = {GET_PTR(uint8_t, m_metadata, layout->content_offset), layout->content_size, rva, (uint64_t)layout->page_count << SE_PAGE_SHIFT, layout->si_flags, NULL};
            if(SGX_SUCCESS != (ret = build_mem_region(&sec_info)))
=======
            section_info_t sec_info = {GET_PTR(uint8_t, m_metadata, layout->content_offset), layout->content_size, rva, layout->page_count << SE_PAGE_SHIFT, layout->si_flags, NULL};
            if(SGX_SUCCESS != (ret = build_mem_region(sec_info)))
>>>>>>> 14c19eda
            {
                return ret;
            }
        }
    }
    else if (layout->si_flags != SI_FLAG_NONE)
    {
        sinfo.flags = layout->si_flags;

        void *source = NULL;
        if(layout->content_size)
        {
            for(uint32_t *p = (uint32_t *)added_page; p < GET_PTR(uint32_t, added_page, SE_PAGE_SIZE); p++)
            {
                *p = layout->content_size;
            }
            source = added_page;
        }
        if(SGX_SUCCESS != (ret = build_pages(rva, (uint64_t)layout->page_count << SE_PAGE_SHIFT, source, sinfo, layout->attributes)))
        {
            return ret;
        }
    }
    return SGX_SUCCESS;
}
int CLoader::build_contexts(layout_t *layout_start, layout_t *layout_end, uint64_t delta)
{
    int ret = SGX_ERROR_UNEXPECTED;
    for(layout_t *layout = layout_start; layout < layout_end; layout++)
    {
        if (!IS_GROUP_ID(layout->group.id))
        {
            if(SGX_SUCCESS != (ret = build_context(delta, &layout->entry)))
            {
                return ret;
            }
        }
        else
        {
            uint64_t step = 0;
            for(uint32_t j = 0; j < layout->group.load_times; j++)
            {
                step += layout->group.load_step;
                if(SGX_SUCCESS != (ret = build_contexts(&layout[-layout->group.entry_count], layout, step)))
                {
                    return ret;
                }
            }
        }
    }
    return SGX_SUCCESS;
}
int CLoader::build_secs(sgx_attributes_t * const secs_attr, sgx_misc_attribute_t * const misc_attr)
{
    memset(&m_secs, 0, sizeof(secs_t)); //should set resvered field of secs as 0.
    //create secs structure.
    m_secs.base = 0;    //base is allocated by driver. set it as 0
    m_secs.size = m_metadata->enclave_size;
    m_secs.misc_select = misc_attr->misc_select;

    memcpy_s(&m_secs.attributes,  sizeof(m_secs.attributes), secs_attr, sizeof(m_secs.attributes));
    m_secs.ssa_frame_size = m_metadata->ssa_frame_size;

    EnclaveCreator *enclave_creator = get_enclave_creator();
    if(NULL == enclave_creator)
        return SGX_ERROR_UNEXPECTED;
    int ret = enclave_creator->create_enclave(&m_secs, &m_enclave_id, &m_start_addr, is_ae(&m_metadata->enclave_css));
    if(SGX_SUCCESS == ret)
    {
        SE_TRACE(SE_TRACE_NOTICE, "enclave start address = %p, size = %x\n", m_start_addr, m_metadata->enclave_size);
    }
    return ret;
}
int CLoader::build_image(SGXLaunchToken * const lc, sgx_attributes_t * const secs_attr, le_prd_css_file_t *prd_css_file, sgx_misc_attribute_t * const misc_attr)
{
    int ret = SGX_SUCCESS;

    if(SGX_SUCCESS != (ret = build_secs(secs_attr, misc_attr)))
    {
        SE_TRACE(SE_TRACE_WARNING, "build secs failed\n");
        return ret;
    };
    // read reloc bitmap before patch the enclave file
    // If load_enclave_ex try to load the enclave for the 2nd time,
    // the enclave image is already patched, and parser cannot read the information.
    // For linux, there's no map conflict. We assume load_enclave_ex will not do the retry.
    vector<uint8_t> bitmap;
    if(!m_parser.get_reloc_bitmap(bitmap))
        return SGX_ERROR_INVALID_ENCLAVE;

    // patch enclave file
    patch_entry_t *patch_start = GET_PTR(patch_entry_t, m_metadata, m_metadata->dirs[DIR_PATCH].offset);
    patch_entry_t *patch_end = GET_PTR(patch_entry_t, m_metadata, m_metadata->dirs[DIR_PATCH].offset + m_metadata->dirs[DIR_PATCH].size);
    for(patch_entry_t *patch = patch_start; patch < patch_end; patch++)
    {
        memcpy_s(GET_PTR(void, m_parser.get_start_addr(), patch->dst), patch->size, GET_PTR(void, m_metadata, patch->src), patch->size);
    }

    //build sections, copy export function table as well;
    if(SGX_SUCCESS != (ret = build_sections(&bitmap)))
    {
        SE_TRACE(SE_TRACE_WARNING, "build sections failed\n");
        goto fail;
    }

    // build heap/thread context
    if (SGX_SUCCESS != (ret = build_contexts(GET_PTR(layout_t, m_metadata, m_metadata->dirs[DIR_LAYOUT].offset), 
                                      GET_PTR(layout_t, m_metadata, m_metadata->dirs[DIR_LAYOUT].offset + m_metadata->dirs[DIR_LAYOUT].size),
                                      0)))
    {
        SE_TRACE(SE_TRACE_WARNING, "build heap/thread context failed\n");
        goto fail;
    }

    //initialize Enclave
    ret = get_enclave_creator()->init_enclave(ENCLAVE_ID_IOCTL, const_cast<enclave_css_t *>(&m_metadata->enclave_css), lc, prd_css_file);
    if(SGX_SUCCESS != ret)
    {
        SE_TRACE(SE_TRACE_WARNING, "init_enclave failed\n");
        goto fail;
    }

    return SGX_SUCCESS;

fail:
    get_enclave_creator()->destroy_enclave(ENCLAVE_ID_IOCTL, m_secs.size);

    return ret;
}
bool CLoader::is_metadata_buffer(uint32_t offset, uint32_t size)
{
    if((offsetof(metadata_t, data) > offset) || (offset >= m_metadata->size))
    {
        return false;
    }
    uint32_t end = offset + size;
    if ((end < offset) || (end < size) || (end > m_metadata->size))
    {
        return false;
    }
    return true;
}
bool CLoader::is_enclave_buffer(uint64_t offset, uint64_t size)
{
    if(offset >= m_metadata->enclave_size)
    {
        return false;
    }
    uint64_t end = offset + size;
    if ((end < offset) || (end < size) || (end > m_metadata->enclave_size))
    {
        return false;
    }
    return true;
}

// is_relocation_page returns true if the specified RVA is a writable relocation page based on the bitmap.
bool CLoader::is_relocation_page(const uint64_t rva, vector<uint8_t> *bitmap)
{
    if(bitmap && bitmap->size())
    {
        uint64_t page_frame = rva >> SE_PAGE_SHIFT;

        //NOTE:
        //  Current enclave size is not beyond 64G, so the type-casting from (uint64>>15) to (size_t) is OK.
        //  In the future, if the max enclave size is extended to beyond (1<<49), this type-casting will not work.
        //  It only impacts the enclave signing process. (32bit signing tool to sign 64 bit enclaves)
        return ((*bitmap)[(size_t)(page_frame / 8)] & (1 << (page_frame % 8)));
    }
    return false;
}
int CLoader::validate_layout_table()
{
    layout_t *layout_start = GET_PTR(layout_t, m_metadata, m_metadata->dirs[DIR_LAYOUT].offset);
    layout_t *layout_end = GET_PTR(layout_t, m_metadata, m_metadata->dirs[DIR_LAYOUT].offset + m_metadata->dirs[DIR_LAYOUT].size);
    vector<pair<uint64_t, uint64_t>> rva_vector;
    for (layout_t *layout = layout_start; layout < layout_end; layout++)
    {
        if(!IS_GROUP_ID(layout->entry.id))  // layout entry
        {
            rva_vector.push_back(make_pair(layout->entry.rva, (uint64_t)layout->entry.page_count << SE_PAGE_SHIFT));
            if(layout->entry.content_offset)
            {
                if(false == is_metadata_buffer(layout->entry.content_offset, layout->entry.content_size))
                {
                    return SGX_ERROR_INVALID_METADATA;
                }
            }
        }
        else // layout group
        {
            if (layout->group.entry_count > (uint32_t)(PTR_DIFF(layout, layout_start)/sizeof(layout_t)))
            {
                return SGX_ERROR_INVALID_METADATA;
            }
            uint64_t load_step = 0;
            for(uint32_t i = 0; i < layout->group.load_times; i++)
            {
                load_step += layout->group.load_step;
                if(load_step > m_metadata->enclave_size)
                {
                    return SGX_ERROR_INVALID_METADATA;
                }
                for(layout_entry_t *entry = &layout[-layout->group.entry_count].entry; entry < &layout->entry; entry++)
                {
                    if(IS_GROUP_ID(entry->id))
                    {
                        return SGX_ERROR_INVALID_METADATA;
                    }
                    rva_vector.push_back(make_pair(entry->rva + load_step, (uint64_t)entry->page_count << SE_PAGE_SHIFT));
                    // no need to check integer overflow for entry->rva + load_step, because
                    // entry->rva and load_step are less than enclave_size, whose size is no more than 37 bit
                }
            }
        }
    }
    sort(rva_vector.begin(), rva_vector.end());
    for (vector<pair<uint64_t, uint64_t>>::iterator it = rva_vector.begin(); it != rva_vector.end(); it++)
    {
        if(!IS_PAGE_ALIGNED(it->first))
        {
            return SGX_ERROR_INVALID_METADATA;
        }
        if(false == is_enclave_buffer(it->first, it->second))
        {
            return SGX_ERROR_INVALID_METADATA;
        }
        if((it+1) != rva_vector.end())
        {
            if((it->first+it->second) > (it+1)->first)
            {
                return SGX_ERROR_INVALID_METADATA;
            }
        }
    }
    return SGX_SUCCESS;
}

int CLoader::validate_patch_table()
{
    patch_entry_t *patch_start = GET_PTR(patch_entry_t, m_metadata, m_metadata->dirs[DIR_PATCH].offset);
    patch_entry_t *patch_end = GET_PTR(patch_entry_t, m_metadata, m_metadata->dirs[DIR_PATCH].offset + m_metadata->dirs[DIR_PATCH].size);
    for(patch_entry_t *patch = patch_start; patch < patch_end; patch++)
    {
        if(false == is_metadata_buffer(patch->src, patch->size))
        {
            return SGX_ERROR_INVALID_METADATA;
        }
        if(false == is_enclave_buffer(patch->dst, patch->size))
        {
            return SGX_ERROR_INVALID_METADATA;
        }
    }
    return SGX_SUCCESS;
}
int CLoader::validate_metadata()
{
    if(!m_metadata)
        return SGX_ERROR_INVALID_METADATA;
    uint64_t version = META_DATA_MAKE_VERSION(MAJOR_VERSION,MINOR_VERSION );
    //if the version of metadata does NOT match the version of metadata in urts, we should NOT launch enclave.
    if(m_metadata->version != version)
    {
        SE_TRACE(SE_TRACE_WARNING, "Mismatch between the metadata urts required and the metadata in use.\n");
        return SGX_ERROR_INVALID_VERSION;
    }
    if(m_metadata->size > sizeof(metadata_t))
    {
        return SGX_ERROR_INVALID_METADATA;
    }
    if(m_metadata->tcs_policy > TCS_POLICY_UNBIND)
        return SGX_ERROR_INVALID_METADATA;
    if(m_metadata->ssa_frame_size < SSA_FRAME_SIZE_MIN || m_metadata->ssa_frame_size > SSA_FRAME_SIZE_MAX)
        return SGX_ERROR_INVALID_METADATA;
    uint64_t size = m_metadata->enclave_size;
    if(size > m_parser.get_enclave_max_size())
    {
        return SGX_ERROR_INVALID_METADATA;
    }
    while ((size != 0) && ((size & 1) != 1))
    {
        size = size >> 1;
    }
    if(size != 1)
    {
        return SGX_ERROR_INVALID_METADATA;
    }

    // check dirs
    for(uint32_t i = 0; i < DIR_NUM; i++)
    {
        if(false == is_metadata_buffer(m_metadata->dirs[i].offset, m_metadata->dirs[i].size))
        {
            return SGX_ERROR_INVALID_METADATA;
        }
    }
    // check layout table
    int status = validate_layout_table();
    if(SGX_SUCCESS != status)
    {
        return status;
    }
    // check patch table
    status = validate_patch_table();
    if(SGX_SUCCESS != status)
    {
        return status;
    }

    return SGX_SUCCESS;
}

bool CLoader::is_ae(const enclave_css_t *enclave_css)
{
    assert(NULL != enclave_css);

    if(INTEL_VENDOR_ID == enclave_css->header.module_vendor
            && AE_PRODUCT_ID == enclave_css->body.isv_prod_id)
        return true;

    return false;
}

int CLoader::load_enclave(SGXLaunchToken *lc, int debug, const metadata_t *metadata, le_prd_css_file_t *prd_css_file, sgx_misc_attribute_t *misc_attr)
{
    int ret = SGX_SUCCESS;
    sgx_misc_attribute_t sgx_misc_attr;
    memset(&sgx_misc_attr, 0, sizeof(sgx_misc_attribute_t));

    m_metadata = metadata;
    ret = validate_metadata();
    if(SGX_SUCCESS != ret)
    {
        SE_TRACE(SE_TRACE_ERROR, "The metadata setting is not correct\n");
        return ret;
    }

    ret = get_enclave_creator()->get_misc_attr(&sgx_misc_attr, const_cast<metadata_t *>(m_metadata), lc, debug);
    if(SGX_SUCCESS != ret)
    {
        return ret;
    }

    ret = build_image(lc, &sgx_misc_attr.secs_attr, prd_css_file, &sgx_misc_attr);
    //Update misc_attr with secs.attr upon success.
    if(SGX_SUCCESS == ret)
    {
        if(misc_attr)
        {
            memcpy_s(misc_attr, sizeof(sgx_misc_attribute_t), &sgx_misc_attr, sizeof(sgx_misc_attribute_t));
            //When run here EINIT success, so SGX_FLAGS_INITTED should be set by ucode. uRTS align it with EINIT instruction.
            misc_attr->secs_attr.flags |= SGX_FLAGS_INITTED;
        }
    }

    return ret;
}

int CLoader::load_enclave_ex(SGXLaunchToken *lc, bool debug, const metadata_t *metadata, le_prd_css_file_t *prd_css_file, sgx_misc_attribute_t *misc_attr)
{
    unsigned int ret = SGX_SUCCESS, map_conflict_count = 3;
    bool retry = true;

    while (retry)
    {
        ret = this->load_enclave(lc, debug, metadata, prd_css_file, misc_attr);
        switch(ret)
        {
            //If CreateEnclave failed due to power transition, we retry it.
        case SGX_ERROR_ENCLAVE_LOST:     //caused by loading enclave while power transition occurs
            break;

            //If memroy map conflict occurs, we only retry 3 times.
        case SGX_ERROR_MEMORY_MAP_CONFLICT:
            if(0 == map_conflict_count)
                retry = false;
            else
                map_conflict_count--;
            break;

            //We don't re-load enclave due to other error code.
        default:
            retry = false;
            break;
        }
    }

    return ret;
}

int CLoader::destroy_enclave()
{
    return get_enclave_creator()->destroy_enclave(ENCLAVE_ID_IOCTL, m_secs.size);
}

int CLoader::set_memory_protection()
{

    uint64_t rva = 0;
    uint64_t len = 0;
    uint64_t last_section_end = 0;
    unsigned int i = 0;
    int ret = 0;
    //for sections
    std::vector<Section*> sections = m_parser.get_sections();

    for(i = 0; i < sections.size() ; i++)
    {
        //require the sec_info.rva be page aligned, we need handle the first page.
        //the first page;
        uint64_t offset = (sections[i]->get_rva() & (SE_PAGE_SIZE -1));
        uint64_t size = SE_PAGE_SIZE - offset;

        //the raw data may be smaller than the size, we get the min of them
        if(sections[i]->raw_data_size() < size)
            size = sections[i]->raw_data_size();

        len = SE_PAGE_SIZE;

        //if there is more pages, then calc the next paged aligned pages
        if((sections[i]->virtual_size() + offset) >  SE_PAGE_SIZE)
        {
            uint64_t raw_data_size = sections[i]->raw_data_size() - size;
            //we need use (SE_PAGE_SIZE - offset), because (SE_PAGE_SIZE - offset) may larger than size
            uint64_t virtual_size = sections[i]->virtual_size() - (SE_PAGE_SIZE - offset);
            len += ROUND_TO_PAGE(raw_data_size);

            if(ROUND_TO_PAGE(virtual_size) > ROUND_TO_PAGE(raw_data_size))
            {
                len += ROUND_TO_PAGE(virtual_size) - ROUND_TO_PAGE(raw_data_size);
            }
        }
        rva = TRIM_TO_PAGE(sections[i]->get_rva()) + (uint64_t)m_start_addr;
        ret = mprotect((void*)rva, (size_t)len, (int)(sections[i]->get_si_flags()&SI_MASK_MEM_ATTRIBUTE));
        if(ret != 0)
        {
            SE_TRACE(SE_TRACE_WARNING, "section[%d]:mprotect(rva=%" PRIu64 ", len=%" PRIu64 ", flags=%" PRIu64 ") failed\n",
                     i, rva, len, (sections[i]->get_si_flags()));
            return SGX_ERROR_UNEXPECTED;
        }
        //there is a gap between sections, need to set those to NONE access
        if(last_section_end != 0)
        {
            ret = mprotect((void*)last_section_end, (size_t)(rva - last_section_end), (int)(SI_FLAG_NONE & SI_MASK_MEM_ATTRIBUTE));
            if(ret != 0)
            {
                SE_TRACE(SE_TRACE_WARNING, "set protection for gap before section[%d]:mprotect(rva=%" PRIu64 ", len=%" PRIu64 ", flags=%" PRIu64 ") failed\n",
                         i, last_section_end, rva - last_section_end, SI_FLAG_NONE);
                return SGX_ERROR_UNEXPECTED;
            }
        }
        last_section_end = rva + len;
    }

    ret = set_context_protection(GET_PTR(layout_t, m_metadata, m_metadata->dirs[DIR_LAYOUT].offset), 
                                    GET_PTR(layout_t, m_metadata, m_metadata->dirs[DIR_LAYOUT].offset + m_metadata->dirs[DIR_LAYOUT].size), 
                                    0);
    if (SGX_SUCCESS != ret)
    {
        return ret;
    } 
    
    return SGX_SUCCESS;

}

int CLoader::set_context_protection(layout_t *layout_start, layout_t *layout_end, uint64_t delta)
{
    int ret = SGX_ERROR_UNEXPECTED;
    for(layout_t *layout = layout_start; layout < layout_end; layout++)
    {
        if (!IS_GROUP_ID(layout->group.id))
        {
            int prot = 0 ;
            if(layout->entry.attributes == SI_FLAG_NONE)
            {
                prot = SI_FLAG_NONE & SI_MASK_MEM_ATTRIBUTE;
            }
            else
            {
                prot = SI_FLAGS_RW & SI_MASK_MEM_ATTRIBUTE;
            }
            ret = mprotect(GET_PTR(void, m_start_addr, layout->entry.rva + delta), 
                               (size_t)layout->entry.page_count << SE_PAGE_SHIFT,
                               prot); 
            if(ret != 0)
            {
                SE_TRACE(SE_TRACE_WARNING, "mprotect(rva=%" PRIu64 ", len=%" PRIu64 ", flags=%d) failed\n",
                         (uint64_t)m_start_addr + layout->entry.rva + delta, 
                         (uint64_t)layout->entry.page_count << SE_PAGE_SHIFT,
                          prot);
                return SGX_ERROR_UNEXPECTED;
            }
        }
        else
        {
            uint64_t step = 0;
            for(uint32_t j = 0; j < layout->group.load_times; j++)
            {
                step += layout->group.load_step;
                if(SGX_SUCCESS != (ret = set_context_protection(&layout[-layout->group.entry_count], layout, step)))
                {
                    return ret;
                }
            }
        }
    }
    return SGX_SUCCESS;
}<|MERGE_RESOLUTION|>--- conflicted
+++ resolved
@@ -272,13 +272,8 @@
         }
         else // guard page should not have content_offset != 0 
         {
-<<<<<<< HEAD
             section_info_t sec_info = {GET_PTR(uint8_t, m_metadata, layout->content_offset), layout->content_size, rva, (uint64_t)layout->page_count << SE_PAGE_SHIFT, layout->si_flags, NULL};
-            if(SGX_SUCCESS != (ret = build_mem_region(&sec_info)))
-=======
-            section_info_t sec_info = {GET_PTR(uint8_t, m_metadata, layout->content_offset), layout->content_size, rva, layout->page_count << SE_PAGE_SHIFT, layout->si_flags, NULL};
             if(SGX_SUCCESS != (ret = build_mem_region(sec_info)))
->>>>>>> 14c19eda
             {
                 return ret;
             }
