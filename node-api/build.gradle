--- conflicted
+++ resolved
@@ -61,12 +61,10 @@
     // Pure-Java Snappy compression
     compile 'org.iq80.snappy:snappy:0.4'
 
-<<<<<<< HEAD
     compile "com.fasterxml.jackson.core:jackson-databind:$jackson_version"
-=======
+
     // For caches rather than guava
     compile "com.github.ben-manes.caffeine:caffeine:$caffeine_version"
->>>>>>> 2cff4955
 
     // Unit testing helpers.
     testCompile "junit:junit:$junit_version"
