--- conflicted
+++ resolved
@@ -33,30 +33,24 @@
 import java.util.*
 
 class BridgeControlListener(val config: NodeSSLConfiguration,
-<<<<<<< HEAD
+
                             socksProxyConfig: SocksProxyConfig? = null,
+                            maxMessageSize: Int,
                             val artemisMessageClientFactory: () -> ArtemisSessionProvider) : AutoCloseable {
     private val bridgeId: String = UUID.randomUUID().toString()
     private val bridgeControlQueue = "$BRIDGE_CONTROL.$bridgeId"
-    private val bridgeManager: BridgeManager = AMQPBridgeManager(config, socksProxyConfig, artemisMessageClientFactory)
-=======
-                            maxMessageSize: Int,
-                            val artemisMessageClientFactory: () -> ArtemisSessionProvider) : AutoCloseable {
-    private val bridgeId: String = UUID.randomUUID().toString()
-    private val bridgeManager: BridgeManager = AMQPBridgeManager(config, maxMessageSize, artemisMessageClientFactory)
->>>>>>> bbc80429
+    private val bridgeManager: BridgeManager = AMQPBridgeManager(config, socksProxyConfig, maxMessageSize,
+            artemisMessageClientFactory)
     private val validInboundQueues = mutableSetOf<String>()
     private var artemis: ArtemisSessionProvider? = null
     private var controlConsumer: ClientConsumer? = null
 
     constructor(config: NodeSSLConfiguration,
                 p2pAddress: NetworkHostAndPort,
-<<<<<<< HEAD
+
                 maxMessageSize: Int,
-                socksProxy: SocksProxyConfig? = null) : this(config, socksProxy, { ArtemisMessagingClient(config, p2pAddress, maxMessageSize) })
-=======
-                maxMessageSize: Int) : this(config, maxMessageSize, { ArtemisMessagingClient(config, p2pAddress, maxMessageSize) })
->>>>>>> bbc80429
+                socksProxy: SocksProxyConfig? = null) : this(config, socksProxy, maxMessageSize, { ArtemisMessagingClient(config, p2pAddress, maxMessageSize) })
+
 
     companion object {
         private val log = contextLogger()
