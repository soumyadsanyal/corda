@Library('corda-shared-build-pipeline-steps')
import static com.r3.build.BuildControl.killAllExistingBuildsForJob

killAllExistingBuildsForJob(env.JOB_NAME, env.BUILD_NUMBER.toInteger())

pipeline {
    agent { label 'k8s' }
    options {
        timestamps()
        overrideIndexTriggers(false)
        timeout(time: 3, unit: 'HOURS')
        buildDiscarder(logRotator(daysToKeepStr: '14', artifactDaysToKeepStr: '14'))
    }
    triggers {
        pollSCM ignorePostCommitHooks: true, scmpoll_spec: '@midnight'
    }

    environment {
        DOCKER_TAG_TO_USE = "${env.GIT_COMMIT.subSequence(0, 8)}"
        EXECUTOR_NUMBER = "${env.EXECUTOR_NUMBER}"
        BUILD_ID = "${env.BUILD_ID}-${env.JOB_NAME}"
        ARTIFACTORY_CREDENTIALS = credentials('artifactory-credentials')
    }

    stages {
        stage('Deploy Nodes') {
            steps {
                sh "./gradlew --no-daemon jar deployNodes"
            }
        }

        stage('Generate Build Image') {
            steps {
                withCredentials([string(credentialsId: 'container_reg_passwd', variable: 'DOCKER_PUSH_PWD')]) {
                    sh "./gradlew " +
                            "-Dkubenetize=true " +
                            "-Ddocker.push.password=\"\${DOCKER_PUSH_PWD}\" " +
                            "-Ddocker.work.dir=\"/tmp/\${EXECUTOR_NUMBER}\" " +
                            "-Ddocker.build.tag=\"\${DOCKER_TAG_TO_USE}\"" +
                            " clean pushBuildImage --stacktrace"
                }
                sh "kubectl auth can-i get pods"
            }
        }

        stage('Testing phase') {
            parallel {
                stage('Regression Test') {
                    steps {
                        sh "./gradlew " +
                                "-DbuildId=\"\${BUILD_ID}\" " +
                                "-Dkubenetize=true " +
                                "-Ddocker.run.tag=\"\${DOCKER_TAG_TO_USE}\" " +
                                "-Dartifactory.username=\"\${ARTIFACTORY_CREDENTIALS_USR}\" " +
                                "-Dartifactory.password=\"\${ARTIFACTORY_CREDENTIALS_PSW}\" " +
                                "-Dgit.branch=\"\${GIT_BRANCH}\" " +
                                "-Dgit.target.branch=\"\${GIT_BRANCH}\" " +
                                " parallelRegressionTest --stacktrace"
                    }
                }
                stage('Slow Integration Test') {
                    steps {
                        sh "./gradlew " +
                                "-DbuildId=\"\${BUILD_ID}\" " +
                                "-Dkubenetize=true " +
                                "-Ddocker.run.tag=\"\${DOCKER_TAG_TO_USE}\" " +
                                "-Dartifactory.username=\"\${ARTIFACTORY_CREDENTIALS_USR}\" " +
                                "-Dartifactory.password=\"\${ARTIFACTORY_CREDENTIALS_PSW}\" " +
                                "-Dgit.branch=\"\${GIT_BRANCH}\" " +
                                "-Dgit.target.branch=\"\${GIT_BRANCH}\" " +
                                " allParallelSlowIntegrationTest --stacktrace"
                    }
                }
            }
        }
    }


    post {
        always {
            archiveArtifacts artifacts: '**/pod-logs/**/*.log', fingerprint: false
<<<<<<< HEAD
            junit testResults: '**/build/test-results-xml/**/*.xml', allowEmptyResults: true, keepLongStdio: true
=======
            junit testResults: '**/build/test-results-xml/**/*.xml'
>>>>>>> 50c51d3e
        }
        cleanup {
            deleteDir() /* clean up our workspace */
        }
    }
}
<|MERGE_RESOLUTION|>--- conflicted
+++ resolved
@@ -79,11 +79,7 @@
     post {
         always {
             archiveArtifacts artifacts: '**/pod-logs/**/*.log', fingerprint: false
-<<<<<<< HEAD
-            junit testResults: '**/build/test-results-xml/**/*.xml', allowEmptyResults: true, keepLongStdio: true
-=======
-            junit testResults: '**/build/test-results-xml/**/*.xml'
->>>>>>> 50c51d3e
+            junit testResults: '**/build/test-results-xml/**/*.xml', keepLongStdio: true
         }
         cleanup {
             deleteDir() /* clean up our workspace */
