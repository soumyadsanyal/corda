--- conflicted
+++ resolved
@@ -191,21 +191,20 @@
 
 	crypto-native := $(android)/libcore/crypto/src/main/native
 
+   	crypto-cpps := $(crypto-native)/org_conscrypt_NativeCrypto.cpp
+
 	ifeq ($(platform),windows)
-		crypto-cpps := $(crypto-native)/org_conscrypt_NativeCrypto.cpp
 		android-cflags += -D__STDC_CONSTANT_MACROS
 		blacklist = $(luni-native)/java_io_Console.cpp \
 			$(luni-native)/java_lang_ProcessManager.cpp \
-			$(luni-native)/libcore_net_RawSocket.cpp \
-			$(luni-native)/org_apache_harmony_xnet_provider_jsse_NativeCrypto.cpp \
-
+			$(luni-native)/libcore_net_RawSocket.cpp
+			
 		luni-cpps := $(filter-out $(blacklist),$(luni-cpps))
 		icu-libs := $(android)/external/icu4c/lib/sicuin.a \
 			$(android)/external/icu4c/lib/sicuuc.a \
 			$(android)/external/icu4c/lib/sicudt.a
 		platform-lflags := -lgdi32
 	else
-		crypto-cpps := $(crypto-native)/org_conscrypt_NativeCrypto.cpp
 		android-cflags += -fPIC -DHAVE_SYS_UIO_H
 		icu-libs := $(android)/external/icu4c/lib/libicui18n.a \
 			$(android)/external/icu4c/lib/libicuuc.a \
@@ -1592,7 +1591,6 @@
 		@$(build)/android.txt
 	rm $(build)/android/sun/misc/Unsafe* \
 		$(build)/android/java/lang/reflect/Proxy*
-<<<<<<< HEAD
 	for x in $(luni-copied-nonjavas); \
 		do cp $(luni-java)$${x} $(build)/android$${x} ; \
 	done
@@ -1600,8 +1598,6 @@
 	sed -i -e 's/\(.*=\)com\.android\.\(org\..*\)/\1\2/g' \
 		$(build)/android/java/security/security.properties
 	chmod +w $(build)/android/java/security/security.properties
-=======
->>>>>>> 81c8fc20
 	cp -r $(build)/android/* $(classpath-build)
 	@touch $(@)	
 
