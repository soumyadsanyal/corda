--- conflicted
+++ resolved
@@ -88,11 +88,7 @@
  * take a single parameter of a type compatible with exampleProperty and isExampleProperty must
  * return a boolean
  */
-<<<<<<< HEAD
 internal fun Class<out Any?>.propertyDescriptors(validateProperties: Boolean = true): Map<String, PropertyDescriptor> {
-=======
-internal fun Class<out Any?>.propertyDescriptors(warnInvalid: Boolean = true): Map<String, PropertyDescriptor> {
->>>>>>> 33bd3b2c
     val fieldProperties = superclassChain().declaredFields().byFieldName()
 
     return superclassChain().declaredMethods()
@@ -101,11 +97,7 @@
             .withValidSignature()
             .byNameAndClassifier(fieldProperties.keys)
             .toClassProperties(fieldProperties).run {
-<<<<<<< HEAD
                 if (validateProperties) validated() else this
-=======
-                if (warnInvalid) validated() else this
->>>>>>> 33bd3b2c
             }
 }
 
