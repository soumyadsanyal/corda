--- conflicted
+++ resolved
@@ -46,15 +46,9 @@
  * that we were not expecting), or the other side had an internal error, or the other side terminated when we
  * were waiting for a response.
  */
-<<<<<<< HEAD
-class UnexpectedFlowEndException(message: String, cause: Throwable?, val originalErrorId: Long) :
-        CordaRuntimeException(message, cause), IdentifiableException {
-    override fun getErrorId(): Long = originalErrorId
-=======
 class UnexpectedFlowEndException(message: String, cause: Throwable?, val originalErrorId: Long?) :
         CordaRuntimeException(message, cause), IdentifiableException {
     constructor(message: String, cause: Throwable?) : this(message, cause, null)
     constructor(message: String) : this(message, null)
     override fun getErrorId(): Long? = originalErrorId
->>>>>>> 640e5c60
 }