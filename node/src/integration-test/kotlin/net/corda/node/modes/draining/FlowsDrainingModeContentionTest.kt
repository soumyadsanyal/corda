package net.corda.node.modes.draining

import co.paralleluniverse.fibers.Suspendable
import net.corda.RpcInfo
import net.corda.client.rpc.CordaRPCClient
import net.corda.core.contracts.Command
import net.corda.core.contracts.StateAndContract
import net.corda.core.flows.*
import net.corda.core.identity.Party
import net.corda.core.internal.packageName
import net.corda.core.messaging.startFlow
import net.corda.core.transactions.SignedTransaction
import net.corda.core.transactions.TransactionBuilder
import net.corda.core.utilities.getOrThrow
import net.corda.core.utilities.unwrap
import net.corda.node.services.Permissions.Companion.all
import net.corda.testMessage.MESSAGE_CONTRACT_PROGRAM_ID
import net.corda.testMessage.Message
import net.corda.testMessage.MessageContract
import net.corda.testMessage.MessageState
import net.corda.testing.core.ALICE_NAME
import net.corda.testing.core.BOB_NAME
import net.corda.testing.core.DUMMY_NOTARY_NAME
import net.corda.testing.core.singleIdentity
import net.corda.testing.driver.DriverParameters
import net.corda.testing.driver.PortAllocation
import net.corda.testing.driver.driver
import net.corda.testing.internal.IntegrationTest
import net.corda.testing.internal.IntegrationTestSchemas
import net.corda.testing.internal.toDatabaseSchemaName
import net.corda.testing.node.User
import org.assertj.core.api.Assertions.assertThat
import org.junit.After
import org.junit.Before
import org.junit.ClassRule
import org.junit.Test
import java.util.concurrent.Executors
import java.util.concurrent.ScheduledExecutorService

<<<<<<< HEAD
class FlowsDrainingModeContentionTest : IntegrationTest() {
    companion object {
        @ClassRule
        @JvmField
        val databaseSchemas = IntegrationTestSchemas(ALICE_NAME.toDatabaseSchemaName(), BOB_NAME.toDatabaseSchemaName(), DUMMY_NOTARY_NAME.toDatabaseSchemaName())
    }

=======
class FlowsDrainingModeContentionTest {
>>>>>>> e8b6f5f2
    private val portAllocation = PortAllocation.Incremental(10000)
    private val user = User("mark", "dadada", setOf(all()))
    private val users = listOf(user)

    private var executor: ScheduledExecutorService? = null

    @Before
    fun setup() {
        executor = Executors.newSingleThreadScheduledExecutor()
    }

    @After
    fun cleanUp() {
        executor!!.shutdown()
    }

    @Test
    fun `draining mode does not deadlock with acks between 2 nodes`() {
        val message = "Ground control to Major Tom"
        driver(DriverParameters(
                startNodesInProcess = true,
                portAllocation = portAllocation,
                extraCordappPackagesToScan = listOf(MessageState::class.packageName)
        )) {
            val nodeA = startNode(providedName = ALICE_NAME, rpcUsers = users).getOrThrow()
            val nodeB = startNode(providedName = BOB_NAME, rpcUsers = users).getOrThrow()

            val nodeARpcInfo = RpcInfo(nodeA.rpcAddress, user.username, user.password)
            val flow = nodeA.rpc.startFlow(::ProposeTransactionAndWaitForCommit, message, nodeARpcInfo, nodeB.nodeInfo.singleIdentity(), defaultNotaryIdentity)
            val committedTx = flow.returnValue.getOrThrow()

            committedTx.inputs
            committedTx.tx.outputs
            assertThat(committedTx.tx.outputsOfType<MessageState>().single().message.value).isEqualTo(message)
        }
    }
}

@StartableByRPC
@InitiatingFlow
class ProposeTransactionAndWaitForCommit(private val data: String,
                                         private val myRpcInfo: RpcInfo,
                                         private val counterParty: Party,
                                         private val notary: Party) : FlowLogic<SignedTransaction>() {
    @Suspendable
    override fun call(): SignedTransaction {
        val session = initiateFlow(counterParty)
        val messageState = MessageState(message = Message(data), by = ourIdentity)
        val command = Command(MessageContract.Commands.Send(), messageState.participants.map { it.owningKey })
        val transaction = TransactionBuilder(notary)
        transaction.withItems(StateAndContract(messageState, MESSAGE_CONTRACT_PROGRAM_ID), command)
        val signedTx = serviceHub.signInitialTransaction(transaction)

        subFlow(SendTransactionFlow(session, signedTx))
        session.send(myRpcInfo)

        return subFlow(ReceiveFinalityFlow(session, expectedTxId = signedTx.id))
    }
}

@InitiatedBy(ProposeTransactionAndWaitForCommit::class)
class SignTransactionTriggerDrainingModeAndFinality(private val session: FlowSession) : FlowLogic<Unit>() {
    @Suspendable
    override fun call() {
        val tx = subFlow(ReceiveTransactionFlow(session))
        val signedTx = serviceHub.addSignature(tx)
        val initiatingRpcInfo = session.receive<RpcInfo>().unwrap { it }

        triggerDrainingModeForInitiatingNode(initiatingRpcInfo)

        subFlow(FinalityFlow(signedTx, session))
    }

    private fun triggerDrainingModeForInitiatingNode(initiatingRpcInfo: RpcInfo) {
        CordaRPCClient(initiatingRpcInfo.address).start(initiatingRpcInfo.username, initiatingRpcInfo.password).use {
            it.proxy.setFlowsDrainingModeEnabled(true)
        }
    }
}<|MERGE_RESOLUTION|>--- conflicted
+++ resolved
@@ -37,17 +37,12 @@
 import java.util.concurrent.Executors
 import java.util.concurrent.ScheduledExecutorService
 
-<<<<<<< HEAD
 class FlowsDrainingModeContentionTest : IntegrationTest() {
     companion object {
         @ClassRule
         @JvmField
         val databaseSchemas = IntegrationTestSchemas(ALICE_NAME.toDatabaseSchemaName(), BOB_NAME.toDatabaseSchemaName(), DUMMY_NOTARY_NAME.toDatabaseSchemaName())
     }
-
-=======
-class FlowsDrainingModeContentionTest {
->>>>>>> e8b6f5f2
     private val portAllocation = PortAllocation.Incremental(10000)
     private val user = User("mark", "dadada", setOf(all()))
     private val users = listOf(user)
