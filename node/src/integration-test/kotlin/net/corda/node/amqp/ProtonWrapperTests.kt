/*
 * R3 Proprietary and Confidential
 *
 * Copyright (c) 2018 R3 Limited.  All rights reserved.
 *
 * The intellectual and technical concepts contained herein are proprietary to R3 and its suppliers and are protected by trade secret law.
 *
 * Distribution of this file or any portion thereof via any medium without the express permission of R3 is strictly prohibited.
 */

package net.corda.node.amqp

import com.nhaarman.mockito_kotlin.doReturn
import com.nhaarman.mockito_kotlin.whenever
import io.netty.channel.EventLoopGroup
import io.netty.channel.nio.NioEventLoopGroup
import net.corda.core.identity.CordaX500Name
import net.corda.core.internal.div
import net.corda.core.toFuture
import net.corda.core.utilities.NetworkHostAndPort
import net.corda.node.services.config.*
import net.corda.node.services.messaging.ArtemisMessagingServer
import net.corda.nodeapi.ArtemisTcpTransport.Companion.CIPHER_SUITES
import net.corda.nodeapi.internal.ArtemisMessagingClient
import net.corda.nodeapi.internal.ArtemisMessagingComponent.Companion.P2P_PREFIX
import net.corda.nodeapi.internal.ArtemisMessagingComponent.Companion.PEER_USER
import net.corda.nodeapi.internal.config.SSLConfiguration
import net.corda.nodeapi.internal.createDevKeyStores
import net.corda.nodeapi.internal.crypto.*
import net.corda.nodeapi.internal.protonwrapper.messages.MessageStatus
import net.corda.nodeapi.internal.protonwrapper.netty.AMQPClient
import net.corda.nodeapi.internal.protonwrapper.netty.AMQPServer
import net.corda.testing.core.*
import net.corda.testing.internal.createDevIntermediateCaCertPath
import net.corda.testing.internal.rigorousMock
import org.apache.activemq.artemis.api.core.RoutingType
import org.assertj.core.api.Assertions.assertThatThrownBy
import org.junit.Assert.assertArrayEquals
import org.junit.Rule
import org.junit.Test
import org.junit.rules.TemporaryFolder
import java.security.SecureRandom
import java.security.cert.X509Certificate
import javax.net.ssl.*
import kotlin.concurrent.thread
import kotlin.test.assertEquals
import kotlin.test.assertTrue

class ProtonWrapperTests {
    @Rule
    @JvmField
    val temporaryFolder = TemporaryFolder()

    private val serverPort = freePort()
    private val serverPort2 = freePort()
    private val artemisPort = freePort()

    private abstract class AbstractNodeConfiguration : NodeConfiguration

    @Test
    fun `Simple AMPQ Client to Server`() {
        val amqpServer = createServer(serverPort)
        amqpServer.use {
            amqpServer.start()
            val receiveSubs = amqpServer.onReceive.subscribe {
                assertEquals(BOB_NAME.toString(), it.sourceLegalName)
                assertEquals(P2P_PREFIX + "Test", it.topic)
                assertEquals("Test", String(it.payload))
                it.complete(true)
            }
            val amqpClient = createClient()
            amqpClient.use {
                val serverConnected = amqpServer.onConnection.toFuture()
                val clientConnected = amqpClient.onConnection.toFuture()
                amqpClient.start()
                val serverConnect = serverConnected.get()
                assertEquals(true, serverConnect.connected)
                assertEquals(BOB_NAME, CordaX500Name.build(serverConnect.remoteCert!!.subjectX500Principal))
                val clientConnect = clientConnected.get()
                assertEquals(true, clientConnect.connected)
                assertEquals(ALICE_NAME, CordaX500Name.build(clientConnect.remoteCert!!.subjectX500Principal))
                val msg = amqpClient.createMessage("Test".toByteArray(),
                        P2P_PREFIX + "Test",
                        ALICE_NAME.toString(),
                        emptyMap())
                amqpClient.write(msg)
                assertEquals(MessageStatus.Acknowledged, msg.onComplete.get())
                receiveSubs.unsubscribe()
            }
        }
    }

    @Test
    fun `AMPQ Client fails to connect when crl soft fail check is disabled`() {
        val amqpServer = createServer(serverPort, CordaX500Name("Rogue 1", "London", "GB"),
                maxMessageSize = MAX_MESSAGE_SIZE, crlCheckSoftFail = false)
        amqpServer.use {
            amqpServer.start()
            val amqpClient = createClient()
            amqpClient.use {
                val clientConnected = amqpClient.onConnection.toFuture()
                amqpClient.start()
                val clientConnect = clientConnected.get()
                assertEquals(false, clientConnect.connected)
            }
        }
    }

    @Test
    fun `AMPQ Client refuses to connect to unexpected server`() {
        val amqpServer = createServer(serverPort, CordaX500Name("Rogue 1", "London", "GB"))
        amqpServer.use {
            amqpServer.start()
            val amqpClient = createClient()
            amqpClient.use {
                val clientConnected = amqpClient.onConnection.toFuture()
                amqpClient.start()
                val clientConnect = clientConnected.get()
                assertEquals(false, clientConnect.connected)
            }
        }
    }

    private fun SSLConfiguration.createTrustStore(rootCert: X509Certificate) {
        val trustStore = loadOrCreateKeyStore(trustStoreFile, trustStorePassword)
        trustStore.addOrReplaceCertificate(X509Utilities.CORDA_ROOT_CA, rootCert)
        trustStore.save(trustStoreFile, trustStorePassword)
    }


    @Test
    fun `Test AMQP Client with invalid root certificate`() {
        val sslConfig = object : SSLConfiguration {
            override val certificatesDirectory = temporaryFolder.root.toPath()
            override val keyStorePassword = "serverstorepass"
            override val trustStorePassword = "trustpass"
            override val crlCheckSoftFail: Boolean = true
        }

        val (rootCa, intermediateCa) = createDevIntermediateCaCertPath()

        // Generate server cert and private key and populate another keystore suitable for SSL
        sslConfig.createDevKeyStores(ALICE_NAME, rootCa.certificate, intermediateCa)
        sslConfig.createTrustStore(rootCa.certificate)

        val keyStore = loadKeyStore(sslConfig.sslKeystore, sslConfig.keyStorePassword)
        val trustStore = loadKeyStore(sslConfig.trustStoreFile, sslConfig.trustStorePassword)

        val context = SSLContext.getInstance("TLS")
        val keyManagerFactory = KeyManagerFactory.getInstance(KeyManagerFactory.getDefaultAlgorithm())
        keyManagerFactory.init(keyStore, sslConfig.keyStorePassword.toCharArray())
        val keyManagers = keyManagerFactory.keyManagers
        val trustMgrFactory = TrustManagerFactory.getInstance(TrustManagerFactory.getDefaultAlgorithm())
        trustMgrFactory.init(trustStore)
        val trustManagers = trustMgrFactory.trustManagers
        context.init(keyManagers, trustManagers, SecureRandom())

        val serverSocketFactory = context.serverSocketFactory

        val serverSocket = serverSocketFactory.createServerSocket(serverPort) as SSLServerSocket
        val serverParams = SSLParameters(CIPHER_SUITES.toTypedArray(),
                arrayOf("TLSv1.2"))
        serverParams.wantClientAuth = true
        serverParams.needClientAuth = true
        serverParams.endpointIdentificationAlgorithm = null // Reconfirm default no server name indication, use our own validator.
        serverSocket.sslParameters = serverParams
        serverSocket.useClientMode = false

        val lock = Object()
        var done = false
        var handshakeError = false

        val serverThread = thread {
            try {
                val sslServerSocket = serverSocket.accept() as SSLSocket
                sslServerSocket.addHandshakeCompletedListener {
                    done = true
                }
                sslServerSocket.startHandshake()
                synchronized(lock) {
                    while (!done) {
                        lock.wait(1000)
                    }
                }
                sslServerSocket.close()
            } catch (ex: SSLHandshakeException) {
                handshakeError = true
            }
        }

        val amqpClient = createClient()
        amqpClient.use {
            val clientConnected = amqpClient.onConnection.toFuture()
            amqpClient.start()
            val clientConnect = clientConnected.get()
            assertEquals(false, clientConnect.connected)
            synchronized(lock) {
                done = true
                lock.notifyAll()
            }
        }
        serverThread.join(1000)
        assertTrue(handshakeError)
        serverSocket.close()
        assertTrue(done)
    }


    @Test
    fun `Client Failover for multiple IP`() {
        val amqpServer = createServer(serverPort)
        val amqpServer2 = createServer(serverPort2)
        val amqpClient = createClient()
        try {
            val serverConnected = amqpServer.onConnection.toFuture()
            val serverConnected2 = amqpServer2.onConnection.toFuture()
            val clientConnected = amqpClient.onConnection.toBlocking().iterator
            amqpServer.start()
            amqpClient.start()
            val serverConn1 = serverConnected.get()
            assertEquals(true, serverConn1.connected)
            assertEquals(BOB_NAME, CordaX500Name.build(serverConn1.remoteCert!!.subjectX500Principal))
            val connState1 = clientConnected.next()
            assertEquals(true, connState1.connected)
            assertEquals(ALICE_NAME, CordaX500Name.build(connState1.remoteCert!!.subjectX500Principal))
            assertEquals(serverPort, connState1.remoteAddress.port)

            // Fail over
            amqpServer2.start()
            amqpServer.stop()
            val connState2 = clientConnected.next()
            assertEquals(false, connState2.connected)
            assertEquals(serverPort, connState2.remoteAddress.port)
            val serverConn2 = serverConnected2.get()
            assertEquals(true, serverConn2.connected)
            assertEquals(BOB_NAME, CordaX500Name.build(serverConn2.remoteCert!!.subjectX500Principal))
            val connState3 = clientConnected.next()
            assertEquals(true, connState3.connected)
            assertEquals(ALICE_NAME, CordaX500Name.build(connState3.remoteCert!!.subjectX500Principal))
            assertEquals(serverPort2, connState3.remoteAddress.port)

            // Fail back
            amqpServer.start()
            amqpServer2.stop()
            val connState4 = clientConnected.next()
            assertEquals(false, connState4.connected)
            assertEquals(serverPort2, connState4.remoteAddress.port)
            val serverConn3 = serverConnected.get()
            assertEquals(true, serverConn3.connected)
            assertEquals(BOB_NAME, CordaX500Name.build(serverConn3.remoteCert!!.subjectX500Principal))
            val connState5 = clientConnected.next()
            assertEquals(true, connState5.connected)
            assertEquals(ALICE_NAME, CordaX500Name.build(connState5.remoteCert!!.subjectX500Principal))
            assertEquals(serverPort, connState5.remoteAddress.port)
        } finally {
            amqpClient.close()
            amqpServer.close()
            amqpServer2.close()
        }
    }

    @Test
    fun `Send a message from AMQP to Artemis inbox`() {
        val (server, artemisClient) = createArtemisServerAndClient()
        val amqpClient = createClient()
        val clientConnected = amqpClient.onConnection.toFuture()
        amqpClient.start()
        assertEquals(true, clientConnected.get().connected)
        assertEquals(CHARLIE_NAME, CordaX500Name.build(clientConnected.get().remoteCert!!.subjectX500Principal))
        val artemis = artemisClient.started!!
        val sendAddress = P2P_PREFIX + "Test"
        artemis.session.createQueue(sendAddress, RoutingType.ANYCAST, "queue", true)
        val consumer = artemis.session.createConsumer("queue")
        val testData = "Test".toByteArray()
        val testProperty = mutableMapOf<String, Any?>()
        testProperty["TestProp"] = "1"
        val message = amqpClient.createMessage(testData, sendAddress, CHARLIE_NAME.toString(), testProperty)
        amqpClient.write(message)
        assertEquals(MessageStatus.Acknowledged, message.onComplete.get())
        val received = consumer.receive()
        assertEquals("1", received.getStringProperty("TestProp"))
        assertArrayEquals(testData, ByteArray(received.bodySize).apply { received.bodyBuffer.readBytes(this) })
        amqpClient.stop()
        artemisClient.stop()
        server.stop()
    }

    @Test
    fun `Send a message larger then maxMessageSize from AMQP to Artemis inbox`() {
        val maxMessageSize = 100_000
        val (server, artemisClient) = createArtemisServerAndClient(maxMessageSize)
        val amqpClient = createClient(maxMessageSize)
        val clientConnected = amqpClient.onConnection.toFuture()
        amqpClient.start()
        assertEquals(true, clientConnected.get().connected)
        assertEquals(CHARLIE_NAME, CordaX500Name.build(clientConnected.get().remoteCert!!.subjectX500Principal))
        val artemis = artemisClient.started!!
        val sendAddress = P2P_PREFIX + "Test"
        artemis.session.createQueue(sendAddress, RoutingType.ANYCAST, "queue", true)
        val consumer = artemis.session.createConsumer("queue")

        val testProperty = mutableMapOf<String, Any?>()
        testProperty["TestProp"] = "1"

        // Send normal message.
        val testData = ByteArray(maxMessageSize)
        val message = amqpClient.createMessage(testData, sendAddress, CHARLIE_NAME.toString(), testProperty)
        amqpClient.write(message)
        assertEquals(MessageStatus.Acknowledged, message.onComplete.get())
        val received = consumer.receive()
        assertEquals("1", received.getStringProperty("TestProp"))
        assertArrayEquals(testData, ByteArray(received.bodySize).apply { received.bodyBuffer.readBytes(this) })

        // Send message larger then max message size.
        val largeData = ByteArray(maxMessageSize + 1)
        // Create message will fail.
        assertThatThrownBy {
            amqpClient.createMessage(largeData, sendAddress, CHARLIE_NAME.toString(), testProperty)
        }.hasMessageContaining("Message exceeds maxMessageSize network parameter")

        // Send normal message again to confirm the large message didn't reach the server and client is not killed by the message.
        val message2 = amqpClient.createMessage(testData, sendAddress, CHARLIE_NAME.toString(), testProperty)
        amqpClient.write(message2)
        assertEquals(MessageStatus.Acknowledged, message2.onComplete.get())
        val received2 = consumer.receive()
        assertEquals("1", received2.getStringProperty("TestProp"))
        assertArrayEquals(testData, ByteArray(received2.bodySize).apply { received2.bodyBuffer.readBytes(this) })

        amqpClient.stop()
        artemisClient.stop()
        server.stop()
    }

    @Test
    fun `shared AMQPClient threadpool tests`() {
        val amqpServer = createServer(serverPort)
        amqpServer.use {
            val connectionEvents = amqpServer.onConnection.toBlocking().iterator
            amqpServer.start()
            val sharedThreads = NioEventLoopGroup()
            val amqpClient1 = createSharedThreadsClient(sharedThreads, 0)
            val amqpClient2 = createSharedThreadsClient(sharedThreads, 1)
            amqpClient1.start()
            val connection1 = connectionEvents.next()
            assertEquals(true, connection1.connected)
            val connection1ID = CordaX500Name.build(connection1.remoteCert!!.subjectX500Principal)
            assertEquals("client 0", connection1ID.organisationUnit)
            val source1 = connection1.remoteAddress
            amqpClient2.start()
            val connection2 = connectionEvents.next()
            assertEquals(true, connection2.connected)
            val connection2ID = CordaX500Name.build(connection2.remoteCert!!.subjectX500Principal)
            assertEquals("client 1", connection2ID.organisationUnit)
            val source2 = connection2.remoteAddress
            // Stopping one shouldn't disconnect the other
            amqpClient1.stop()
            val connection3 = connectionEvents.next()
            assertEquals(false, connection3.connected)
            assertEquals(source1, connection3.remoteAddress)
            assertEquals(false, amqpClient1.connected)
            assertEquals(true, amqpClient2.connected)
            // Now shutdown both
            amqpClient2.stop()
            val connection4 = connectionEvents.next()
            assertEquals(false, connection4.connected)
            assertEquals(source2, connection4.remoteAddress)
            assertEquals(false, amqpClient1.connected)
            assertEquals(false, amqpClient2.connected)
            // Now restarting one should work
            amqpClient1.start()
            val connection5 = connectionEvents.next()
            assertEquals(true, connection5.connected)
            val connection5ID = CordaX500Name.build(connection5.remoteCert!!.subjectX500Principal)
            assertEquals("client 0", connection5ID.organisationUnit)
            assertEquals(true, amqpClient1.connected)
            assertEquals(false, amqpClient2.connected)
            // Cleanup
            amqpClient1.stop()
            sharedThreads.shutdownGracefully()
            sharedThreads.terminationFuture().sync()
        }
    }

    private fun createArtemisServerAndClient(maxMessageSize: Int = MAX_MESSAGE_SIZE): Pair<ArtemisMessagingServer, ArtemisMessagingClient> {
        val artemisConfig = rigorousMock<AbstractNodeConfiguration>().also {
            doReturn(temporaryFolder.root.toPath() / "artemis").whenever(it).baseDirectory
            doReturn(CHARLIE_NAME).whenever(it).myLegalName
            doReturn("trustpass").whenever(it).trustStorePassword
            doReturn("cordacadevpass").whenever(it).keyStorePassword
            doReturn(NetworkHostAndPort("0.0.0.0", artemisPort)).whenever(it).p2pAddress
            doReturn(null).whenever(it).jmxMonitoringHttpPort
<<<<<<< HEAD
            doReturn(emptyList<CertChainPolicyConfig>()).whenever(it).certificateChainCheckPolicies
            doReturn(EnterpriseConfiguration(MutualExclusionConfiguration(false, "", 20000, 40000))).whenever(it).enterpriseConfiguration
=======
>>>>>>> b0b36b5b
            doReturn(true).whenever(it).crlCheckSoftFail
        }
        artemisConfig.configureWithDevSSLCertificate()

        val server = ArtemisMessagingServer(artemisConfig, NetworkHostAndPort("0.0.0.0", artemisPort), maxMessageSize)
        val client = ArtemisMessagingClient(artemisConfig, NetworkHostAndPort("localhost", artemisPort), maxMessageSize)
        server.start()
        client.start()
        return Pair(server, client)
    }

    private fun createClient(maxMessageSize: Int = MAX_MESSAGE_SIZE): AMQPClient {
        val clientConfig = rigorousMock<AbstractNodeConfiguration>().also {
            doReturn(temporaryFolder.root.toPath() / "client").whenever(it).baseDirectory
            doReturn(BOB_NAME).whenever(it).myLegalName
            doReturn("trustpass").whenever(it).trustStorePassword
            doReturn("cordacadevpass").whenever(it).keyStorePassword
            doReturn(true).whenever(it).crlCheckSoftFail
        }
        clientConfig.configureWithDevSSLCertificate()

        val clientTruststore = clientConfig.loadTrustStore().internal
        val clientKeystore = clientConfig.loadSslKeyStore().internal
        return AMQPClient(
                listOf(NetworkHostAndPort("localhost", serverPort),
                        NetworkHostAndPort("localhost", serverPort2),
                        NetworkHostAndPort("localhost", artemisPort)),
                setOf(ALICE_NAME, CHARLIE_NAME),
                PEER_USER,
                PEER_USER,
                clientKeystore,
                clientConfig.keyStorePassword,
                clientTruststore,
                true,
                maxMessageSize = maxMessageSize)
    }

    private fun createSharedThreadsClient(sharedEventGroup: EventLoopGroup, id: Int, maxMessageSize: Int = MAX_MESSAGE_SIZE): AMQPClient {
        val clientConfig = rigorousMock<AbstractNodeConfiguration>().also {
            doReturn(temporaryFolder.root.toPath() / "client_%$id").whenever(it).baseDirectory
            doReturn(CordaX500Name(null, "client $id", "Corda", "London", null, "GB")).whenever(it).myLegalName
            doReturn("trustpass").whenever(it).trustStorePassword
            doReturn("cordacadevpass").whenever(it).keyStorePassword
            doReturn(true).whenever(it).crlCheckSoftFail
        }
        clientConfig.configureWithDevSSLCertificate()

        val clientTruststore = clientConfig.loadTrustStore().internal
        val clientKeystore = clientConfig.loadSslKeyStore().internal
        return AMQPClient(
                listOf(NetworkHostAndPort("localhost", serverPort)),
                setOf(ALICE_NAME),
                PEER_USER,
                PEER_USER,
                clientKeystore,
                clientConfig.keyStorePassword,
                clientTruststore,
                true,
                sharedThreadPool = sharedEventGroup,
                maxMessageSize = maxMessageSize)
    }


    private fun createServer(port: Int, name: CordaX500Name = ALICE_NAME,  maxMessageSize: Int = MAX_MESSAGE_SIZE,
                             crlCheckSoftFail: Boolean = true
    ): AMQPServer {
        val serverConfig = rigorousMock<AbstractNodeConfiguration>().also {
            doReturn(temporaryFolder.root.toPath() / "server").whenever(it).baseDirectory
            doReturn(name).whenever(it).myLegalName
            doReturn("trustpass").whenever(it).trustStorePassword
            doReturn("cordacadevpass").whenever(it).keyStorePassword
            doReturn(crlCheckSoftFail).whenever(it).crlCheckSoftFail
        }
        serverConfig.configureWithDevSSLCertificate()

        val serverTruststore = serverConfig.loadTrustStore().internal
        val serverKeystore = serverConfig.loadSslKeyStore().internal
        return AMQPServer(
                "0.0.0.0",
                port,
                PEER_USER,
                PEER_USER,
                serverKeystore,
                serverConfig.keyStorePassword,
                serverTruststore,
                crlCheckSoftFail = true,
                maxMessageSize = maxMessageSize)
    }
}<|MERGE_RESOLUTION|>--- conflicted
+++ resolved
@@ -389,11 +389,7 @@
             doReturn("cordacadevpass").whenever(it).keyStorePassword
             doReturn(NetworkHostAndPort("0.0.0.0", artemisPort)).whenever(it).p2pAddress
             doReturn(null).whenever(it).jmxMonitoringHttpPort
-<<<<<<< HEAD
-            doReturn(emptyList<CertChainPolicyConfig>()).whenever(it).certificateChainCheckPolicies
             doReturn(EnterpriseConfiguration(MutualExclusionConfiguration(false, "", 20000, 40000))).whenever(it).enterpriseConfiguration
-=======
->>>>>>> b0b36b5b
             doReturn(true).whenever(it).crlCheckSoftFail
         }
         artemisConfig.configureWithDevSSLCertificate()
