--- conflicted
+++ resolved
@@ -125,20 +125,11 @@
         }
 
         private val sameVmNodeCounter = AtomicInteger()
-<<<<<<< HEAD
-        const val scanPackagesSystemProperty = "net.corda.node.cordapp.scan.packages"
-        const val scanPackagesSeparator = ","
 
         @JvmStatic
         protected fun makeCordappLoader(configuration: NodeConfiguration, versionInfo: VersionInfo): CordappLoader {
 
-            return System.getProperty(scanPackagesSystemProperty)?.let { scanPackages ->
-                CordappLoader.createDefaultWithTestPackages(configuration, scanPackages.split(scanPackagesSeparator), versionInfo)
-            } ?: CordappLoader.createDefault(configuration.baseDirectory, versionInfo)
-=======
-        private fun makeCordappLoader(configuration: NodeConfiguration): CordappLoader {
-            return JarScanningCordappLoader.fromDirectories(configuration.cordappDirectories)
->>>>>>> 94fb5a65
+            return JarScanningCordappLoader.fromDirectories(configuration.cordappDirectories, versionInfo)
         }
         // TODO: make this configurable.
         const val MAX_RPC_MESSAGE_SIZE = 10485760
