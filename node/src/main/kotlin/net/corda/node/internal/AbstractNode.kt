package net.corda.node.internal

import com.codahale.metrics.MetricRegistry
import com.google.common.collect.MutableClassToInstanceMap
import com.google.common.util.concurrent.MoreExecutors
import com.zaxxer.hikari.pool.HikariPool
import net.corda.confidential.SwapIdentitiesFlow
import net.corda.confidential.SwapIdentitiesHandler
import net.corda.core.CordaException
import net.corda.core.concurrent.CordaFuture
import net.corda.core.context.InvocationContext
import net.corda.core.crypto.DigitalSignature
import net.corda.core.crypto.SecureHash
import net.corda.core.crypto.isCRLDistributionPointBlacklisted
import net.corda.core.crypto.internal.AliasPrivateKey
import net.corda.core.crypto.newSecureRandom
import net.corda.core.flows.*
import net.corda.core.identity.AbstractParty
import net.corda.core.identity.CordaX500Name
import net.corda.core.identity.Party
import net.corda.core.identity.PartyAndCertificate
import net.corda.core.internal.*
import net.corda.core.internal.concurrent.map
import net.corda.core.internal.concurrent.openFuture
import net.corda.core.internal.notary.NotaryService
import net.corda.core.messaging.*
import net.corda.core.node.*
import net.corda.core.node.services.*
import net.corda.core.schemas.MappedSchema
import net.corda.core.serialization.SerializationWhitelist
import net.corda.core.serialization.SerializeAsToken
import net.corda.core.serialization.SingletonSerializeAsToken
import net.corda.core.utilities.*
import net.corda.node.CordaClock
import net.corda.node.SerialFilter
import net.corda.node.VersionInfo
import net.corda.node.cordapp.CordappLoader
import net.corda.node.internal.classloading.requireAnnotation
import net.corda.node.internal.cordapp.*
import net.corda.node.internal.rpc.proxies.AuthenticatedRpcOpsProxy
import net.corda.node.internal.rpc.proxies.ExceptionMaskingRpcOpsProxy
import net.corda.node.internal.rpc.proxies.ExceptionSerialisingRpcOpsProxy
import net.corda.node.services.ContractUpgradeHandler
import net.corda.node.services.FinalityHandler
import net.corda.node.services.NotaryChangeHandler
import net.corda.node.services.api.*
import net.corda.node.services.config.NodeConfiguration
import net.corda.node.services.config.configureWithDevSSLCertificate
import net.corda.node.services.config.rpc.NodeRpcOptions
import net.corda.node.services.config.shell.toShellConfig
import net.corda.node.services.config.shouldInitCrashShell
import net.corda.node.services.events.NodeSchedulerService
import net.corda.node.services.events.ScheduledActivityObserver
import net.corda.node.services.identity.PersistentIdentityService
import net.corda.node.services.keys.BasicHSMKeyManagementService
import net.corda.node.services.keys.KeyManagementServiceInternal
import net.corda.node.services.keys.cryptoservice.BCCryptoService
import net.corda.node.services.messaging.DeduplicationHandler
import net.corda.node.services.messaging.MessagingService
import net.corda.node.services.network.NetworkMapClient
import net.corda.node.services.network.NetworkMapUpdater
import net.corda.node.services.network.NodeInfoWatcher
import net.corda.node.services.network.PersistentNetworkMapCache
import net.corda.node.services.persistence.*
import net.corda.node.services.schema.NodeSchemaService
import net.corda.node.services.statemachine.*
import net.corda.node.services.transactions.InMemoryTransactionVerifierService
import net.corda.node.services.transactions.SimpleNotaryService
import net.corda.node.services.upgrade.ContractUpgradeServiceImpl
import net.corda.node.services.vault.NodeVaultService
import net.corda.node.utilities.*
import net.corda.nodeapi.internal.NodeInfoAndSigned
import net.corda.nodeapi.internal.SignedNodeInfo
import net.corda.nodeapi.internal.config.CertificateStore
import net.corda.nodeapi.internal.crypto.CertificateType
import net.corda.nodeapi.internal.crypto.X509Utilities
import net.corda.nodeapi.internal.crypto.X509Utilities.CORDA_CLIENT_CA
import net.corda.nodeapi.internal.crypto.X509Utilities.CORDA_CLIENT_TLS
import net.corda.nodeapi.internal.crypto.X509Utilities.CORDA_ROOT_CA
import net.corda.nodeapi.internal.crypto.X509Utilities.DEFAULT_VALIDITY_WINDOW
import net.corda.nodeapi.internal.crypto.X509Utilities.DISTRIBUTED_NOTARY_ALIAS_PREFIX
import net.corda.nodeapi.internal.crypto.X509Utilities.NODE_IDENTITY_ALIAS_PREFIX
import net.corda.nodeapi.internal.persistence.*
import net.corda.tools.shell.InteractiveShell
import org.apache.activemq.artemis.utils.ReusableLatch
import org.hibernate.type.descriptor.java.JavaTypeDescriptorRegistry
import org.slf4j.Logger
import rx.Observable
import rx.Scheduler
import java.io.IOException
import java.lang.management.ManagementFactory
import java.lang.reflect.InvocationTargetException
import java.nio.file.Paths
import java.security.KeyPair
import java.security.KeyStoreException
import java.security.PublicKey
import java.security.cert.X509Certificate
import java.sql.Connection
import java.sql.DriverManager
import java.time.Clock
import java.time.Duration
import java.time.format.DateTimeParseException
import java.util.*
import java.util.concurrent.ExecutorService
import java.util.concurrent.Executors
import java.util.concurrent.TimeUnit.MINUTES
import java.util.concurrent.TimeUnit.SECONDS
import java.util.function.Consumer
import javax.persistence.EntityManager
import net.corda.core.crypto.generateKeyPair as cryptoGenerateKeyPair

/**
 * A base node implementation that can be customised either for production (with real implementations that do real
 * I/O), or a mock implementation suitable for unit test environments.
 *
 * Marked as SingletonSerializeAsToken to prevent the invisible reference to AbstractNode in the ServiceHub accidentally
 * sweeping up the Node into the Kryo checkpoint serialization via any flows holding a reference to ServiceHub.
 */
// TODO Log warning if this node is a notary but not one of the ones specified in the network parameters, both for core and custom
abstract class AbstractNode<S>(val configuration: NodeConfiguration,
                               val platformClock: CordaClock,
                               cacheFactoryPrototype: BindableNamedCacheFactory,
                               protected val versionInfo: VersionInfo,
                               protected val flowManager: FlowManager,
                               val serverThread: AffinityExecutor.ServiceAffinityExecutor,
                               val busyNodeLatch: ReusableLatch = ReusableLatch()) : SingletonSerializeAsToken() {

    protected abstract val log: Logger
    @Suppress("LeakingThis")
    private var tokenizableServices: MutableList<Any>? = mutableListOf(platformClock, this)

    val metricRegistry = MetricRegistry()
    protected val cacheFactory = cacheFactoryPrototype.bindWithConfig(configuration).bindWithMetrics(metricRegistry).tokenize()
    val monitoringService = MonitoringService(metricRegistry).tokenize()

    protected val runOnStop = ArrayList<() -> Any?>()

    init {
        (serverThread as? ExecutorService)?.let {
            runOnStop += {
                // We wait here, even though any in-flight messages should have been drained away because the
                // server thread can potentially have other non-messaging tasks scheduled onto it. The timeout value is
                // arbitrary and might be inappropriate.
                MoreExecutors.shutdownAndAwaitTermination(it, 50, SECONDS)
            }
        }
    }

    val cordappLoader: CordappLoader = makeCordappLoader(configuration, versionInfo)
    val schemaService = NodeSchemaService(cordappLoader.cordappSchemas).tokenize()
    val identityService = PersistentIdentityService(cacheFactory).tokenize()
    val database: CordaPersistence = createCordaPersistence(
            configuration.database,
            identityService::wellKnownPartyFromX500Name,
            identityService::wellKnownPartyFromAnonymous,
            schemaService,
<<<<<<< HEAD
            cacheFactory)
=======
            configuration.dataSourceProperties,
            cacheFactory,
            this.cordappLoader.appClassLoader)
>>>>>>> cb9fc339

    init {
        // TODO Break cyclic dependency
        identityService.database = database
    }

    val networkMapCache = PersistentNetworkMapCache(cacheFactory, database, identityService).tokenize()
    val checkpointStorage = DBCheckpointStorage()
    @Suppress("LeakingThis")
    val transactionStorage = makeTransactionStorage(configuration.transactionCacheSizeBytes).tokenize()
    val networkMapClient: NetworkMapClient? = configuration.networkServices?.let { NetworkMapClient(it.networkMapURL, versionInfo) }
    val attachments = NodeAttachmentService(metricRegistry, cacheFactory, database).tokenize()
    val cryptoService = configuration.makeCryptoService()
    val cordappProvider = CordappProviderImpl(cordappLoader, CordappConfigFileProvider(configuration.cordappDirectories), attachments).tokenize()
    @Suppress("LeakingThis")
    val keyManagementService = makeKeyManagementService(identityService).tokenize()
    val servicesForResolution = ServicesForResolutionImpl(identityService, attachments, cordappProvider, transactionStorage).also {
        attachments.servicesForResolution = it
    }
    @Suppress("LeakingThis")
    val vaultService = makeVaultService(keyManagementService, servicesForResolution, database).tokenize()
    val nodeProperties = NodePropertiesPersistentStore(StubbedNodeUniqueIdProvider::value, database, cacheFactory)
    val flowLogicRefFactory = FlowLogicRefFactoryImpl(cordappLoader.appClassLoader)
    val networkMapUpdater = NetworkMapUpdater(
            networkMapCache,
            NodeInfoWatcher(
                    configuration.baseDirectory,
                    @Suppress("LeakingThis")
                    rxIoScheduler,
                    Duration.ofMillis(configuration.additionalNodeInfoPollingFrequencyMsec)
            ),
            networkMapClient,
            configuration.baseDirectory,
            configuration.extraNetworkMapKeys
    ).closeOnStop()
    @Suppress("LeakingThis")
    val transactionVerifierService = InMemoryTransactionVerifierService(transactionVerifierWorkerCount).tokenize()
    val contractUpgradeService = ContractUpgradeServiceImpl(cacheFactory).tokenize()
    val auditService = DummyAuditService().tokenize()
    @Suppress("LeakingThis")
    protected val network: MessagingService = makeMessagingService().tokenize()
    val services = ServiceHubInternalImpl().tokenize()
    @Suppress("LeakingThis")
    val smm = makeStateMachineManager()
    val flowStarter = FlowStarterImpl(smm, flowLogicRefFactory)
    private val schedulerService = NodeSchedulerService(
            platformClock,
            database,
            flowStarter,
            servicesForResolution,
            flowLogicRefFactory,
            nodeProperties,
            configuration.drainingModePollPeriod,
            unfinishedSchedules = busyNodeLatch
    ).tokenize().closeOnStop()

    private val cordappServices = MutableClassToInstanceMap.create<SerializeAsToken>()
    private val shutdownExecutor = Executors.newSingleThreadExecutor()

    protected abstract val transactionVerifierWorkerCount: Int
    /**
     * Should be [rx.schedulers.Schedulers.io] for production,
     * or [rx.internal.schedulers.CachedThreadScheduler] (with shutdown registered with [runOnStop]) for shared-JVM testing.
     */
    protected abstract val rxIoScheduler: Scheduler

    /**
     * Completes once the node has successfully registered with the network map service
     * or has loaded network map data from local database.
     */
    val nodeReadyFuture: CordaFuture<Unit> get() = networkMapCache.nodeReady.map { Unit }

    open val serializationWhitelists: List<SerializationWhitelist> by lazy {
        cordappLoader.cordapps.flatMap { it.serializationWhitelists }
    }

    /** Set to non-null once [start] has been successfully called. */
    open val started: S? get() = _started
    @Volatile
    private var _started: S? = null

    private fun <T : Any> T.tokenize(): T {
        tokenizableServices?.add(this)
                ?: throw IllegalStateException("The tokenisable services list has already been finalised")
        return this
    }

    protected fun <T : AutoCloseable> T.closeOnStop(): T {
        runOnStop += this::close
        return this
    }

    /** The implementation of the [CordaRPCOps] interface used by this node. */
    open fun makeRPCOps(): CordaRPCOps {
        val ops: CordaRPCOps = CordaRPCOpsImpl(services, smm, flowStarter) { shutdownExecutor.submit { stop() } }.also { it.closeOnStop() }
        val proxies = mutableListOf<(CordaRPCOps) -> CordaRPCOps>()
        // Mind that order is relevant here.
        proxies += ::AuthenticatedRpcOpsProxy
        if (!configuration.devMode) {
            proxies += { it -> ExceptionMaskingRpcOpsProxy(it, true) }
        }
        proxies += { it -> ExceptionSerialisingRpcOpsProxy(it, configuration.devMode) }
        return proxies.fold(ops) { delegate, decorate -> decorate(delegate) }
    }

    private fun initKeyStores(): X509Certificate {
        if (configuration.devMode) {
            configuration.configureWithDevSSLCertificate()
            // configureWithDevSSLCertificate is a devMode process that writes directly to keystore files, so
            // we should re-synchronise BCCryptoService with the updated keystore file.
            if (cryptoService is BCCryptoService) {
                cryptoService.resyncKeystore()
            }
        }
        return validateKeyStores()
    }

    open fun generateAndSaveNodeInfo(): NodeInfo {
        check(started == null) { "Node has already been started" }
        log.info("Generating nodeInfo ...")
        val trustRoot = initKeyStores()
        val (identity, identityKeyPair) = obtainIdentity()
        startDatabase()
        val nodeCa = configuration.signingCertificateStore.get()[CORDA_CLIENT_CA]
        identityService.start(trustRoot, listOf(identity.certificate, nodeCa))
        return database.use {
            it.transaction {
                val (_, nodeInfoAndSigned) = updateNodeInfo(identity, identityKeyPair, publish = false)
                nodeInfoAndSigned.nodeInfo
            }
        }
    }

    fun clearNetworkMapCache() {
        Node.printBasicNodeInfo("Clearing network map cache entries")
        log.info("Starting clearing of network map cache entries...")
        startDatabase()
        database.use {
            networkMapCache.clearNetworkMapCache()
        }
    }

    open fun start(): S {
        check(started == null) { "Node has already been started" }

        if (configuration.devMode) {
            System.setProperty("co.paralleluniverse.fibers.verifyInstrumentation", "true")
        }
        log.info("Node starting up ...")

        val trustRoot = initKeyStores()
        initialiseJVMAgents()

        schemaService.mappedSchemasWarnings().forEach {
            val warning = it.toWarning()
            log.warn(warning)
            Node.printWarning(warning)
        }

        installCoreFlows()
        registerCordappFlows()
        services.rpcFlows += cordappLoader.cordapps.flatMap { it.rpcFlows }
        val rpcOps = makeRPCOps()
        startShell()
        networkMapClient?.start(trustRoot)

        val (netParams, signedNetParams) = NetworkParametersReader(trustRoot, networkMapClient, configuration.baseDirectory).read()
        log.info("Loaded network parameters: $netParams")
        check(netParams.minimumPlatformVersion <= versionInfo.platformVersion) {
            "Node's platform version is lower than network's required minimumPlatformVersion"
        }
        servicesForResolution.start(netParams)
        networkMapCache.start(netParams.notaries)

        startDatabase()
        val (identity, identityKeyPair) = obtainIdentity()
        X509Utilities.validateCertPath(trustRoot, identity.certPath)

        val nodeCa = configuration.signingCertificateStore.get()[CORDA_CLIENT_CA]
        identityService.start(trustRoot, listOf(identity.certificate, nodeCa))

        val mutualExclusionConfiguration = configuration.enterpriseConfiguration.mutualExclusionConfiguration
        if (mutualExclusionConfiguration.on) {
            // Ensure uniqueness in case nodes are hosted on the same machine.
            val extendedMachineName = "${configuration.baseDirectory}/${mutualExclusionConfiguration.machineName}"
            try {
                RunOnceService(database, extendedMachineName,
                        ManagementFactory.getRuntimeMXBean().name.split("@")[0],
                        mutualExclusionConfiguration.updateInterval, mutualExclusionConfiguration.waitInterval).start()
            } catch (exception: RunOnceService.RunOnceServiceWaitIntervalSleepException) {
                log.info("Will sleep for $mutualExclusionConfiguration.waitInterval seconds till lease expires then shutting down this process.")
                Thread.sleep(mutualExclusionConfiguration.waitInterval)
                System.exit(1)
            }
        }

        val (keyPairs, nodeInfoAndSigned, myNotaryIdentity) = database.transaction {
            updateNodeInfo(identity, identityKeyPair, publish = true)
        }

        val (nodeInfo, signedNodeInfo) = nodeInfoAndSigned
        identityService.ourNames = nodeInfo.legalIdentities.map { it.name }.toSet()
        services.start(nodeInfo, netParams)
        networkMapUpdater.start(trustRoot, signedNetParams.raw.hash, signedNodeInfo.raw.hash)
        startMessagingService(rpcOps, nodeInfo, myNotaryIdentity, netParams)

        // Do all of this in a database transaction so anything that might need a connection has one.
        return database.transaction {
            identityService.loadIdentities(nodeInfo.legalIdentitiesAndCerts)
            attachments.start()
            cordappProvider.start(netParams.whitelistedContractImplementations)
            nodeProperties.start()
            // Place the long term identity key in the KMS. Eventually, this is likely going to be separated again because
            // the KMS is meant for derived temporary keys used in transactions, and we're not supposed to sign things with
            // the identity key. But the infrastructure to make that easy isn't here yet.
            keyManagementService.start(keyPairs)
            val notaryService = makeNotaryService(myNotaryIdentity)
            installCordaServices(myNotaryIdentity)
            contractUpgradeService.start()
            vaultService.start()
            ScheduledActivityObserver.install(vaultService, schedulerService, flowLogicRefFactory)

            val frozenTokenizableServices = tokenizableServices!!
            tokenizableServices = null

            verifyCheckpointsCompatible(frozenTokenizableServices)

            smm.start(frozenTokenizableServices)
            // Shut down the SMM so no Fibers are scheduled.
            runOnStop += { smm.stop(acceptableLiveFiberCountOnStop()) }
            (smm as? StateMachineManagerInternal)?.let {
                val flowMonitor = FlowMonitor(smm::snapshot, configuration.flowMonitorPeriodMillis, configuration.flowMonitorSuspensionLoggingThresholdMillis)
                runOnStop += flowMonitor::stop
                flowMonitor.start()
            }

            schedulerService.start()

            createStartedNode(nodeInfo, rpcOps, notaryService).also { _started = it }
        }
    }

    /** Subclasses must override this to create a "started" node of the desired type, using the provided machinery. */
    abstract fun createStartedNode(nodeInfo: NodeInfo, rpcOps: CordaRPCOps, notaryService: NotaryService?): S

    private fun verifyCheckpointsCompatible(tokenizableServices: List<Any>) {
        try {
            CheckpointVerifier.verifyCheckpointsCompatible(checkpointStorage, cordappProvider.cordapps, versionInfo.platformVersion, services, tokenizableServices)
        } catch (e: CheckpointIncompatibleException) {
            if (configuration.devMode) {
                Node.printWarning(e.message)
            } else {
                throw e
            }
        }
    }

    open fun startShell() {
        if (configuration.shouldInitCrashShell()) {
            val shellConfiguration = configuration.toShellConfig()
            shellConfiguration.sshdPort?.let {
                log.info("Binding Shell SSHD server on port $it.")
            }
            InteractiveShell.startShell(shellConfiguration, cordappLoader.appClassLoader)
        }
    }

    private fun updateNodeInfo(identity: PartyAndCertificate,
                               identityKeyPair: KeyPair,
                               publish: Boolean): Triple<MutableSet<KeyPair>, NodeInfoAndSigned, PartyAndCertificate?> {
        val keyPairs = mutableSetOf(identityKeyPair)

        val myNotaryIdentity = configuration.notary?.let {
            if (it.serviceLegalName != null) {
                val (notaryIdentity, notaryIdentityKeyPair) = loadNotaryClusterIdentity(it.serviceLegalName)
                keyPairs += notaryIdentityKeyPair
                notaryIdentity
            } else {
                // In case of a single notary service myNotaryIdentity will be the node's single identity.
                identity
            }
        }

        val potentialNodeInfo = NodeInfo(
                myAddresses(),
                setOf(identity, myNotaryIdentity).filterNotNull(),
                versionInfo.platformVersion,
                serial = 0
        )

        val nodeInfoFromDb = getPreviousNodeInfoIfPresent(identity)

        val nodeInfo = if (potentialNodeInfo == nodeInfoFromDb?.copy(serial = 0)) {
            // The node info hasn't changed. We use the one from the database to preserve the serial.
            log.debug("Node-info hasn't changed")
            nodeInfoFromDb
        } else {
            log.info("Node-info has changed so submitting update. Old node-info was $nodeInfoFromDb")
            val newNodeInfo = potentialNodeInfo.copy(serial = platformClock.millis())
            networkMapCache.addNode(newNodeInfo)
            log.info("New node-info: $newNodeInfo")
            newNodeInfo
        }

        val nodeInfoAndSigned = NodeInfoAndSigned(nodeInfo) { publicKey, serialised ->
            val privateKey = keyPairs.single { it.public == publicKey }.private
            DigitalSignature(cryptoService.sign((privateKey as AliasPrivateKey).alias, serialised.bytes))
        }

        // Write the node-info file even if nothing's changed, just in case the file has been deleted.
        NodeInfoWatcher.saveToFile(configuration.baseDirectory, nodeInfoAndSigned)
        NodeInfoWatcher.saveToFile(configuration.baseDirectory / NODE_INFO_DIRECTORY, nodeInfoAndSigned)

        // Always republish on startup, it's treated by network map server as a heartbeat.
        if (publish && networkMapClient != null) {
            tryPublishNodeInfoAsync(nodeInfoAndSigned.signed, networkMapClient)
        }

        return Triple(keyPairs, nodeInfoAndSigned, myNotaryIdentity)
    }

    private fun getPreviousNodeInfoIfPresent(identity: PartyAndCertificate): NodeInfo? {
        val nodeInfosFromDb = networkMapCache.getNodesByLegalName(identity.name)

        return when (nodeInfosFromDb.size) {
            0 -> null
            1 -> nodeInfosFromDb[0]
            else -> {
                log.warn("Found more than one node registration with our legal name, this is only expected if our keypair has been regenerated")
                nodeInfosFromDb[0]
            }
        }
    }

    // Publish node info on startup and start task that sends every day a heartbeat - republishes node info.
    private fun tryPublishNodeInfoAsync(signedNodeInfo: SignedNodeInfo, networkMapClient: NetworkMapClient) {
        // By default heartbeat interval should be set to 1 day, but for testing we may change it.
        val republishProperty = System.getProperty("net.corda.node.internal.nodeinfo.publish.interval")
        val heartbeatInterval = if (republishProperty != null) {
            try {
                Duration.parse(republishProperty)
            } catch (e: DateTimeParseException) {
                1.days
            }
        } else {
            1.days
        }
        val executor = Executors.newSingleThreadScheduledExecutor(NamedThreadFactory("Network Map Updater"))
        executor.submit(object : Runnable {
            override fun run() {
                val republishInterval = try {
                    networkMapClient.publish(signedNodeInfo)
                    heartbeatInterval
                } catch (e: Exception) {
                    log.warn("Error encountered while publishing node info, will retry again", e)
                    // TODO: Exponential backoff? It should reach max interval of eventHorizon/2.
                    1.minutes
                }
                executor.schedule(this, republishInterval.toMinutes(), MINUTES)
            }
        })
    }

    protected abstract fun myAddresses(): List<NetworkHostAndPort>

    protected open fun makeStateMachineManager(): StateMachineManager {
        return SingleThreadedStateMachineManager(
                services,
                checkpointStorage,
                serverThread,
                database,
                newSecureRandom(),
                busyNodeLatch,
                cordappLoader.appClassLoader
        )
    }

    private fun makeCordappLoader(configuration: NodeConfiguration, versionInfo: VersionInfo): CordappLoader {
        val generatedCordapps = mutableListOf(VirtualCordapp.generateCoreCordapp(versionInfo))
        if (isRunningSimpleNotaryService(configuration)) {
            // For backwards compatibility purposes the single node notary implementation is built-in: a virtual
            // CorDapp will be generated.
            generatedCordapps += VirtualCordapp.generateSimpleNotaryCordapp(versionInfo)
        }
        val blacklistedKeys = if (configuration.devMode) emptyList()
        else configuration.cordappSignerKeyFingerprintBlacklist.mapNotNull {
            try {
                SecureHash.parse(it)
            } catch (e: IllegalArgumentException) {
                log.error("Error while adding key fingerprint $it to cordappSignerKeyFingerprintBlacklist due to ${e.message}", e)
                throw e
            }
        }
        return JarScanningCordappLoader.fromDirectories(
                configuration.cordappDirectories,
                versionInfo,
                extraCordapps = generatedCordapps,
                signerKeyFingerprintBlacklist = blacklistedKeys
        )
    }

    private fun isRunningSimpleNotaryService(configuration: NodeConfiguration): Boolean {
        return configuration.notary != null && configuration.notary?.className == SimpleNotaryService::class.java.name
    }

    private class ServiceInstantiationException(cause: Throwable?) : CordaException("Service Instantiation Error", cause)

    private fun installCordaServices(myNotaryIdentity: PartyAndCertificate?) {
        val loadedServices = cordappLoader.cordapps.flatMap { it.services }
        loadedServices.forEach {
            try {
                installCordaService(flowStarter, it)
            } catch (e: NoSuchMethodException) {
                log.error("${it.name}, as a Corda service, must have a constructor with a single parameter of type " +
                        ServiceHub::class.java.name)
            } catch (e: ServiceInstantiationException) {
                if (e.cause != null) {
                    log.error("Corda service ${it.name} failed to instantiate. Reason was: ${e.cause?.rootMessage}", e.cause)
                } else {
                    log.error("Corda service ${it.name} failed to instantiate", e)
                }
            } catch (e: Exception) {
                log.error("Unable to install Corda service ${it.name}", e)
            }
        }
    }

    /**
     * This customizes the ServiceHub for each CordaService that is initiating flows.
     */
    // TODO Move this into its own file
    private class AppServiceHubImpl<T : SerializeAsToken>(private val serviceHub: ServiceHub, private val flowStarter: FlowStarter) : AppServiceHub, ServiceHub by serviceHub {
        lateinit var serviceInstance: T
        override fun <T> startTrackedFlow(flow: FlowLogic<T>): FlowProgressHandle<T> {
            val stateMachine = startFlowChecked(flow)
            return FlowProgressHandleImpl(
                    id = stateMachine.id,
                    returnValue = stateMachine.resultFuture,
                    progress = stateMachine.logic.track()?.updates ?: Observable.empty()
            )
        }

        override fun <T> startFlow(flow: FlowLogic<T>): FlowHandle<T> {
            val stateMachine = startFlowChecked(flow)
            return FlowHandleImpl(id = stateMachine.id, returnValue = stateMachine.resultFuture)
        }

        private fun <T> startFlowChecked(flow: FlowLogic<T>): FlowStateMachine<T> {
            val logicType = flow.javaClass
            require(logicType.isAnnotationPresent(StartableByService::class.java)) { "${logicType.name} was not designed for starting by a CordaService" }
            // TODO check service permissions
            // TODO switch from myInfo.legalIdentities[0].name to current node's identity as soon as available
            val context = InvocationContext.service(serviceInstance.javaClass.name, myInfo.legalIdentities[0].name)
            return flowStarter.startFlow(flow, context).getOrThrow()
        }

        override fun equals(other: Any?): Boolean {
            if (this === other) return true
            if (other !is AppServiceHubImpl<*>) return false
            return serviceHub == other.serviceHub
                    && flowStarter == other.flowStarter
                    && serviceInstance == other.serviceInstance
        }

        override fun hashCode() = Objects.hash(serviceHub, flowStarter, serviceInstance)
    }

    private fun <T : SerializeAsToken> installCordaService(flowStarter: FlowStarter, serviceClass: Class<T>) {
        serviceClass.requireAnnotation<CordaService>()

        val service = try {
            val serviceContext = AppServiceHubImpl<T>(services, flowStarter)
            val extendedServiceConstructor = serviceClass.getDeclaredConstructor(AppServiceHub::class.java).apply { isAccessible = true }
            val service = extendedServiceConstructor.newInstance(serviceContext)
            serviceContext.serviceInstance = service
            service
        } catch (ex: NoSuchMethodException) {
            val constructor = serviceClass.getDeclaredConstructor(ServiceHub::class.java).apply { isAccessible = true }
            log.warn("${serviceClass.name} is using legacy CordaService constructor with ServiceHub parameter. " +
                    "Upgrade to an AppServiceHub parameter to enable updated API features.")
            constructor.newInstance(services)
        } catch (e: InvocationTargetException) {
            throw ServiceInstantiationException(e.cause)
        }

        cordappServices.putInstance(serviceClass, service)

        service.tokenize()
        log.info("Installed ${serviceClass.name} Corda service")
    }

    private fun registerCordappFlows() {
        cordappLoader.cordapps.forEach { cordapp ->
            cordapp.initiatedFlows.groupBy { it.requireAnnotation<InitiatedBy>().value.java }.forEach { initiator, responders ->
                responders.forEach { responder ->
                    try {
                        flowManager.registerInitiatedFlow(initiator, responder)
                    } catch (e: NoSuchMethodException) {
                        log.error("${responder.name}, as an initiated flow, must have a constructor with a single parameter " +
                                "of type ${Party::class.java.name}")
                        throw e
                    }
                }
            }
        }
        flowManager.validateRegistrations()
    }

    private fun installCoreFlows() {
        installFinalityHandler()
        flowManager.registerInitiatedCoreFlowFactory(NotaryChangeFlow::class, NotaryChangeHandler::class, ::NotaryChangeHandler)
        flowManager.registerInitiatedCoreFlowFactory(ContractUpgradeFlow.Initiate::class, NotaryChangeHandler::class, ::ContractUpgradeHandler)
        // TODO Make this an inlined flow (and remove this flow mapping!), which should be possible now that FinalityFlow is also inlined
        flowManager.registerInitiatedCoreFlowFactory(SwapIdentitiesFlow::class, SwapIdentitiesHandler::class, ::SwapIdentitiesHandler)
    }

    // The FinalityHandler is insecure as it blindly accepts any and all transactions into the node's local vault without doing any checks.
    // To plug this hole, the sending-side FinalityFlow has been made inlined with an inlined ReceiveFinalityFlow counterpart. The old
    // FinalityFlow API is gated to only work with old CorDapps (those whose target platform version < 4), and the FinalityHandler will only
    // work if there is at least one old CorDapp loaded (to preserve backwards compatibility).
    //
    // If an attempt is made to send us a transaction via FinalityHandler, and it's disabled, we will reject the request at the session-init
    // level by throwing a FinalityHandlerDisabled exception. This is picked up by the flow hospital which will not send the error back
    // (immediately) and instead pause the request by keeping it un-acknowledged in the message broker. This means the request isn't lost
    // across node restarts and allows the node operator time to accept or reject the request.
    // TODO Add public API to allow the node operator to accept or reject
    private fun installFinalityHandler() {
        // Disable the insecure FinalityHandler if none of the loaded CorDapps are old enough to require it.
        val cordappsNeedingFinalityHandler = cordappLoader.cordapps.filter { it.info.targetPlatformVersion < 4 }
        if (cordappsNeedingFinalityHandler.isEmpty()) {
            log.info("FinalityHandler is disabled as there are no CorDapps loaded which require it")
        } else {
            log.warn("FinalityHandler is enabled as there are CorDapps that require it: ${cordappsNeedingFinalityHandler.map { it.info }}. " +
                    "This is insecure and it is strongly recommended that newer versions of these CorDapps be used instead.")
        }
        val disabled = cordappsNeedingFinalityHandler.isEmpty()
        flowManager.registerInitiatedCoreFlowFactory(FinalityFlow::class, FinalityHandler::class) {
            if (disabled) throw SessionRejectException.FinalityHandlerDisabled()
            FinalityHandler(it)
        }
    }

    protected open fun makeTransactionStorage(transactionCacheSizeBytes: Long): WritableTransactionStorage {
        return DBTransactionStorage(database, cacheFactory)
    }

    @VisibleForTesting
    protected open fun acceptableLiveFiberCountOnStop(): Int = 0

    private fun getCertificateStores(): AllCertificateStores? {
        return try {
            // The following will throw IOException if key file not found or KeyStoreException if keystore password is incorrect.
            val sslKeyStore = configuration.p2pSslOptions.keyStore.get()
            val signingCertificateStore = configuration.signingCertificateStore.get()
            val trustStore = configuration.p2pSslOptions.trustStore.get()
            AllCertificateStores(trustStore, sslKeyStore, signingCertificateStore)
        } catch (e: IOException) {
            log.error("IO exception while trying to validate keystores and truststore", e)
            null
        }
    }

    private data class AllCertificateStores(val trustStore: CertificateStore, val sslKeyStore: CertificateStore, val identitiesKeyStore: CertificateStore)

    private fun validateKeyStores(): X509Certificate {
        // Step 1. Check trustStore, sslKeyStore and identitiesKeyStore exist.
        val certStores = try {
            requireNotNull(getCertificateStores()) {
                "One or more keyStores (identity or TLS) or trustStore not found. " +
                        "Please either copy your existing keys and certificates from another node, " +
                        "or if you don't have one yet, fill out the config file and run corda.jar initial-registration. " +
                        "Read more at: https://docs.corda.net/permissioning.html"
            }
        } catch (e: KeyStoreException) {
            throw IllegalArgumentException("At least one of the keystores or truststore passwords does not match configuration.")
        }
        // Step 2. Check that trustStore contains the correct key-alias entry.
        require(CORDA_ROOT_CA in certStores.trustStore) {
            "Alias for trustRoot key not found. Please ensure you have an updated trustStore file."
        }
        // Step 3. Check that tls keyStore contains the correct key-alias entry.
        require(CORDA_CLIENT_TLS in certStores.sslKeyStore) {
            "Alias for TLS key not found. Please ensure you have an updated TLS keyStore file."
        }

        // Step 4. Check that identity keyStores contain the correct key-alias entry for Node CA.
        require(CORDA_CLIENT_CA in certStores.identitiesKeyStore) {
            "Alias for Node CA key not found. Please ensure you have an updated identity keyStore file."
        }

        // Step 5. Check all cert paths chain to the trusted root.
        val trustRoot = certStores.trustStore[CORDA_ROOT_CA]
        val sslCertChainRoot = certStores.sslKeyStore.query { getCertificateChain(CORDA_CLIENT_TLS) }.last()
        val nodeCaCertChainRoot = certStores.identitiesKeyStore.query { getCertificateChain(CORDA_CLIENT_CA) }.last()

        require(sslCertChainRoot == trustRoot) { "TLS certificate must chain to the trusted root." }
        require(nodeCaCertChainRoot == trustRoot) { "Client CA certificate must chain to the trusted root." }

        if (configuration.devMode) {
            val blacklisted = isCRLDistributionPointBlacklisted(configuration.signingCertificateStore.get().query { getCertificateChain(X509Utilities.CORDA_CLIENT_CA) })
            if (blacklisted) {
                log.warn("The format of the autogenerated dev. mode certificate this system uses has been deprecated. Please contact support@r3.com for information on how to upgrade.")
            }
        }

        return trustRoot
    }

    // Specific class so that MockNode can catch it.
    class DatabaseConfigurationException(message: String) : CordaException(message)

    protected open fun startDatabase() {
        log.debug {
            val driverClasses = DriverManager.getDrivers().asSequence().map { it.javaClass.name }
            "Available JDBC drivers: $driverClasses"
        }
        val props = configuration.dataSourceProperties
        if (props.isEmpty) throw DatabaseConfigurationException("There must be a database configured.")
<<<<<<< HEAD
        val isH2Database = isH2Database(props.getProperty("dataSource.url", ""))
        val schemas = if (isH2Database) schemaService.internalSchemas() else schemaService.schemaOptions.keys
        database.startHikariPool(props, configuration.database, schemas, metricRegistry)
=======
        database.startHikariPool(props, configuration.database, schemaService.internalSchemas(), metricRegistry, this.cordappLoader.appClassLoader)
>>>>>>> cb9fc339
        // Now log the vendor string as this will also cause a connection to be tested eagerly.
        logVendorString(database, log)
    }

    private fun makeNotaryService(myNotaryIdentity: PartyAndCertificate?): NotaryService? {
        return configuration.notary?.let { notaryConfig ->
            val serviceClass = getNotaryServiceClass(notaryConfig.className)
            log.info("Starting notary service: $serviceClass")

            val notaryKey = myNotaryIdentity?.owningKey
                    ?: throw IllegalArgumentException("Unable to start notary service $serviceClass: notary identity not found")

            /** Some notary implementations only work with Java serialization. */
            maybeInstallSerializationFilter(serviceClass)

            val constructor = serviceClass.getDeclaredConstructor(ServiceHubInternal::class.java, PublicKey::class.java).apply { isAccessible = true }
            val service = constructor.newInstance(services, notaryKey) as NotaryService

            service.run {
                tokenize()
                runOnStop += ::stop
                flowManager.registerInitiatedCoreFlowFactory(NotaryFlow.Client::class, ::createServiceFlow)
                start()
            }
            return service
        }
    }

    /** Installs a custom serialization filter defined by a notary service implementation. Only supported in dev mode. */
    private fun maybeInstallSerializationFilter(serviceClass: Class<out NotaryService>) {
        try {
            @Suppress("UNCHECKED_CAST")
            val filter = serviceClass.getDeclaredMethod("getSerializationFilter").invoke(null) as ((Class<*>) -> Boolean)
            if (configuration.devMode) {
                log.warn("Installing a custom Java serialization filter, required by ${serviceClass.name}. " +
                        "Note this is only supported in dev mode – a production node will fail to start if serialization filters are used.")
                SerialFilter.install(filter)
            } else {
                throw UnsupportedOperationException("Unable to install a custom Java serialization filter, not in dev mode.")
            }
        } catch (e: NoSuchMethodException) {
            // No custom serialization filter declared
        }
    }

    private fun getNotaryServiceClass(className: String): Class<out NotaryService> {
        val loadedImplementations = cordappLoader.cordapps.mapNotNull { it.notaryService }
        log.debug("Notary service implementations found: ${loadedImplementations.joinToString(", ")}")
        return loadedImplementations.firstOrNull { it.name == className }
                ?: throw IllegalArgumentException("The notary service implementation specified in the configuration: $className is not found. Available implementations: ${loadedImplementations.joinToString(", ")}}")
    }

    protected open fun makeKeyManagementService(identityService: PersistentIdentityService): KeyManagementServiceInternal {
        // Place the long term identity key in the KMS. Eventually, this is likely going to be separated again because
        // the KMS is meant for derived temporary keys used in transactions, and we're not supposed to sign things with
        // the identity key. But the infrastructure to make that easy isn't here yet.
        return BasicHSMKeyManagementService(cacheFactory, identityService, database, cryptoService)
    }

    open fun stop() {
        // TODO: We need a good way of handling "nice to have" shutdown events, especially those that deal with the
        // network, including unsubscribing from updates from remote services. Possibly some sort of parameter to stop()
        // to indicate "Please shut down gracefully" vs "Shut down now".
        // Meanwhile, we let the remote service send us updates until the acknowledgment buffer overflows and it
        // unsubscribes us forcibly, rather than blocking the shutdown process.

        // Run shutdown hooks in opposite order to starting.
        for (toRun in runOnStop.reversed()) {
            toRun()
        }
        runOnStop.clear()
        shutdownExecutor.shutdown()
        _started = null
    }

    protected abstract fun makeMessagingService(): MessagingService

    protected abstract fun startMessagingService(rpcOps: RPCOps,
                                                 nodeInfo: NodeInfo,
                                                 myNotaryIdentity: PartyAndCertificate?,
                                                 networkParameters: NetworkParameters)
    /**
     * Loads or generates the node's legal identity and key-pair.
     * Note that obtainIdentity returns a KeyPair with an [AliasPrivateKey].
     */
    private fun obtainIdentity(): Pair<PartyAndCertificate, KeyPair> {
        val legalIdentityPrivateKeyAlias = "$NODE_IDENTITY_ALIAS_PREFIX-private-key"

        if (!cryptoService.containsKey(legalIdentityPrivateKeyAlias)) {
            log.info("$legalIdentityPrivateKeyAlias not found in key store, generating fresh key!")
            storeLegalIdentity(legalIdentityPrivateKeyAlias)
        }
        val signingCertificateStore = configuration.signingCertificateStore.get()
        val x509Cert = signingCertificateStore.query { getCertificate(legalIdentityPrivateKeyAlias) }

        // TODO: Use configuration to indicate composite key should be used instead of public key for the identity.
        val certificates: List<X509Certificate> = signingCertificateStore.query { getCertificateChain(legalIdentityPrivateKeyAlias) }
        check(certificates.first() == x509Cert) {
            "Certificates from key store do not line up!"
        }

        val subject = CordaX500Name.build(certificates.first().subjectX500Principal)
        val legalName = configuration.myLegalName
        if (subject != legalName) {
            throw ConfigurationException("The name '$legalName' for $NODE_IDENTITY_ALIAS_PREFIX doesn't match what's in the key store: $subject")
        }

        return getPartyAndCertificatePlusAliasKeyPair(certificates, legalIdentityPrivateKeyAlias)
    }

    /** Loads pre-generated notary service cluster identity. */
    private fun loadNotaryClusterIdentity(serviceLegalName: CordaX500Name): Pair<PartyAndCertificate, KeyPair> {
        val privateKeyAlias = "$DISTRIBUTED_NOTARY_ALIAS_PREFIX-private-key"
        val compositeKeyAlias = "$DISTRIBUTED_NOTARY_ALIAS_PREFIX-composite-key"

        val signingCertificateStore = configuration.signingCertificateStore.get()
        // A composite key is only required for BFT notaries.
        val certificates = if (cryptoService.containsKey(compositeKeyAlias)) {
            val certificate = signingCertificateStore[compositeKeyAlias]
            // We have to create the certificate chain for the composite key manually, this is because we don't have a keystore
            // provider that understand compositeKey-privateKey combo. The cert chain is created using the composite key certificate +
            // the tail of the private key certificates, as they are both signed by the same certificate chain.
            listOf(certificate) + signingCertificateStore.query { getCertificateChain(privateKeyAlias) }.drop(1)
        } else {
            // We assume the notary is CFT, and each cluster member shares the same notary key pair.
            signingCertificateStore.query { getCertificateChain(privateKeyAlias) }
        }

        val subject = CordaX500Name.build(certificates.first().subjectX500Principal)
        if (subject != serviceLegalName) {
            throw ConfigurationException("The name of the notary service '$serviceLegalName' for $DISTRIBUTED_NOTARY_ALIAS_PREFIX doesn't " +
                    "match what's in the key store: $subject. You might need to adjust the configuration of `notary.serviceLegalName`.")
        }
        return getPartyAndCertificatePlusAliasKeyPair(certificates, privateKeyAlias)
    }

    // Method to create a Pair<PartyAndCertificate, KeyPair>, where KeyPair uses an AliasPrivateKey.
    private fun getPartyAndCertificatePlusAliasKeyPair(certificates: List<X509Certificate>, privateKeyAlias: String): Pair<PartyAndCertificate, KeyPair> {
        val certPath = X509Utilities.buildCertPath(certificates)
        val keyPair = KeyPair(cryptoService.getPublicKey(privateKeyAlias), AliasPrivateKey(privateKeyAlias))
        return Pair(PartyAndCertificate(certPath), keyPair)
    }

    private fun storeLegalIdentity(alias: String): PartyAndCertificate {
        val legalIdentityPublicKey = generateKeyPair(alias)
        val signingCertificateStore = configuration.signingCertificateStore.get()

        val nodeCaCertPath = signingCertificateStore.value.getCertificateChain(X509Utilities.CORDA_CLIENT_CA)
        val nodeCaCert = nodeCaCertPath[0] // This should be the same with signingCertificateStore[alias]

        val identityCert = X509Utilities.createCertificate(
                CertificateType.LEGAL_IDENTITY,
                nodeCaCert.subjectX500Principal,
                nodeCaCert.publicKey,
                cryptoService.getSigner(X509Utilities.CORDA_CLIENT_CA),
                nodeCaCert.subjectX500Principal,
                legalIdentityPublicKey,
                // TODO this might be smaller than DEFAULT_VALIDITY_WINDOW, shall we strictly apply DEFAULT_VALIDITY_WINDOW?
                X509Utilities.getCertificateValidityWindow(
                        DEFAULT_VALIDITY_WINDOW.first,
                        DEFAULT_VALIDITY_WINDOW.second,
                        nodeCaCert)
        )

        val identityCertPath = listOf(identityCert) + nodeCaCertPath
        signingCertificateStore.setCertPathOnly(alias, identityCertPath)
        return PartyAndCertificate(X509Utilities.buildCertPath(identityCertPath))
    }

    protected open fun generateKeyPair(alias: String) = cryptoService.generateKeyPair(alias, X509Utilities.DEFAULT_IDENTITY_SIGNATURE_SCHEME.schemeNumberID)

    protected open fun makeVaultService(keyManagementService: KeyManagementService,
                                        services: ServicesForResolution,
                                        database: CordaPersistence): VaultServiceInternal {
        return NodeVaultService(
                platformClock,
                keyManagementService,
                services,
                database,
                schemaService,
                cacheFactory
        )
    }

    /** Load configured JVM agents */
    private fun initialiseJVMAgents() {
        configuration.jmxMonitoringHttpPort?.let { port ->
            requireNotNull(NodeBuildProperties.JOLOKIA_AGENT_VERSION) {
                "'jolokiaAgentVersion' missing from build properties"
            }
            log.info("Starting Jolokia agent on HTTP port: $port")
            val libDir = Paths.get(configuration.baseDirectory.toString(), "drivers")
            val jarFilePath = JVMAgentRegistry.resolveAgentJar(
                    "jolokia-jvm-${NodeBuildProperties.JOLOKIA_AGENT_VERSION}-agent.jar", libDir)
                    ?: throw Error("Unable to locate agent jar file")
            log.info("Agent jar file: $jarFilePath")
            JVMAgentRegistry.attach("jolokia", "port=$port", jarFilePath)
        }
    }

    inner class ServiceHubInternalImpl : SingletonSerializeAsToken(), ServiceHubInternal, ServicesForResolution by servicesForResolution {
        override val rpcFlows = ArrayList<Class<out FlowLogic<*>>>()
        override val stateMachineRecordedTransactionMapping = DBTransactionMappingStorage(database)
        override val identityService: IdentityService get() = this@AbstractNode.identityService
        override val keyManagementService: KeyManagementService get() = this@AbstractNode.keyManagementService
        override val schemaService: SchemaService get() = this@AbstractNode.schemaService
        override val validatedTransactions: WritableTransactionStorage get() = this@AbstractNode.transactionStorage
        override val cordappProvider: CordappProviderInternal get() = this@AbstractNode.cordappProvider
        override val networkMapCache: NetworkMapCacheInternal get() = this@AbstractNode.networkMapCache
        override val vaultService: VaultServiceInternal get() = this@AbstractNode.vaultService
        override val nodeProperties: NodePropertiesStore get() = this@AbstractNode.nodeProperties
        override val database: CordaPersistence get() = this@AbstractNode.database
        override val monitoringService: MonitoringService get() = this@AbstractNode.monitoringService
        override val transactionVerifierService: TransactionVerifierService get() = this@AbstractNode.transactionVerifierService
        override val contractUpgradeService: ContractUpgradeService get() = this@AbstractNode.contractUpgradeService
        override val auditService: AuditService get() = this@AbstractNode.auditService
        override val attachments: AttachmentStorageInternal get() = this@AbstractNode.attachments
        override val networkService: MessagingService get() = network
        override val clock: Clock get() = platformClock
        override val configuration: NodeConfiguration get() = this@AbstractNode.configuration
        override val networkMapUpdater: NetworkMapUpdater get() = this@AbstractNode.networkMapUpdater
        override val cacheFactory: NamedCacheFactory get() = this@AbstractNode.cacheFactory

        private lateinit var _myInfo: NodeInfo
        override val myInfo: NodeInfo get() = _myInfo

        private lateinit var _networkParameters: NetworkParameters
        override val networkParameters: NetworkParameters get() = _networkParameters

        fun start(myInfo: NodeInfo, networkParameters: NetworkParameters) {
            this._myInfo = myInfo
            this._networkParameters = networkParameters
        }

        override fun <T : SerializeAsToken> cordaService(type: Class<T>): T {
            require(type.isAnnotationPresent(CordaService::class.java)) { "${type.name} is not a Corda service" }
            return cordappServices.getInstance(type)
                    ?: throw IllegalArgumentException("Corda service ${type.name} does not exist")
        }

        override fun getFlowFactory(initiatingFlowClass: Class<out FlowLogic<*>>): InitiatedFlowFactory<*>? {
            return flowManager.getFlowFactoryForInitiatingFlow(initiatingFlowClass)
        }

        override fun jdbcSession(): Connection = database.createSession()

        override fun <T : Any> withEntityManager(block: EntityManager.() -> T): T {
            return block(contextTransaction.restrictedEntityManager)
        }

        override fun withEntityManager(block: Consumer<EntityManager>) {
            block.accept(contextTransaction.restrictedEntityManager)
        }

        // allows services to register handlers to be informed when the node stop method is called
        override fun registerUnloadHandler(runOnStop: () -> Unit) {
            this@AbstractNode.runOnStop += runOnStop
        }
    }
}

@VisibleForTesting
internal fun logVendorString(database: CordaPersistence, log: Logger) {
    database.transaction {
        log.info("Connected to ${connection.metaData.databaseProductName} database.")
    }
}

// TODO Move this into its own file
class FlowStarterImpl(private val smm: StateMachineManager, private val flowLogicRefFactory: FlowLogicRefFactory) : FlowStarter {
    override fun <T> startFlow(event: ExternalEvent.ExternalStartFlowEvent<T>): CordaFuture<FlowStateMachine<T>> {
        smm.deliverExternalEvent(event)
        return event.future
    }

    override fun <T> startFlow(logic: FlowLogic<T>, context: InvocationContext): CordaFuture<FlowStateMachine<T>> {
        val startFlowEvent = object : ExternalEvent.ExternalStartFlowEvent<T>, DeduplicationHandler {
            override fun insideDatabaseTransaction() {}

            override fun afterDatabaseTransaction() {}

            override val externalCause: ExternalEvent
                get() = this
            override val deduplicationHandler: DeduplicationHandler
                get() = this

            override val flowLogic: FlowLogic<T>
                get() = logic
            override val context: InvocationContext
                get() = context

            override fun wireUpFuture(flowFuture: CordaFuture<FlowStateMachine<T>>) {
                _future.captureLater(flowFuture)
            }

            private val _future = openFuture<FlowStateMachine<T>>()
            override val future: CordaFuture<FlowStateMachine<T>>
                get() = _future
        }
        return startFlow(startFlowEvent)
    }

    override fun <T> invokeFlowAsync(
            logicType: Class<out FlowLogic<T>>,
            context: InvocationContext,
            vararg args: Any?): CordaFuture<FlowStateMachine<T>> {
        val logicRef = flowLogicRefFactory.createForRPC(logicType, *args)
        val logic: FlowLogic<T> = uncheckedCast(flowLogicRefFactory.toFlowLogic(logicRef))
        return startFlow(logic, context)
    }
}

class ConfigurationException(message: String) : CordaException(message)

fun createCordaPersistence(databaseConfig: DatabaseConfig,
                           wellKnownPartyFromX500Name: (CordaX500Name) -> Party?,
                           wellKnownPartyFromAnonymous: (AbstractParty) -> Party?,
                           schemaService: SchemaService,
<<<<<<< HEAD
                           cacheFactory: NamedCacheFactory): CordaPersistence {
=======
                           hikariProperties: Properties,
                           cacheFactory: NamedCacheFactory,
                           customClassLoader: ClassLoader?): CordaPersistence {
>>>>>>> cb9fc339
    // Register the AbstractPartyDescriptor so Hibernate doesn't warn when encountering AbstractParty. Unfortunately
    // Hibernate warns about not being able to find a descriptor if we don't provide one, but won't use it by default
    // so we end up providing both descriptor and converter. We should re-examine this in later versions to see if
    // either Hibernate can be convinced to stop warning, use the descriptor by default, or something else.
    JavaTypeDescriptorRegistry.INSTANCE.addDescriptor(AbstractPartyDescriptor(wellKnownPartyFromX500Name, wellKnownPartyFromAnonymous))
    val attributeConverters = listOf(PublicKeyToTextConverter(), AbstractPartyToX500NameAsStringConverter(wellKnownPartyFromX500Name, wellKnownPartyFromAnonymous))
<<<<<<< HEAD
    return CordaPersistence(databaseConfig, schemaService.schemaOptions.keys, cacheFactory, attributeConverters)
=======
    val jdbcUrl = hikariProperties.getProperty("dataSource.url", "")
    return CordaPersistence(databaseConfig, schemaService.schemaOptions.keys, jdbcUrl, cacheFactory, attributeConverters, customClassLoader)
>>>>>>> cb9fc339
}

fun CordaPersistence.startHikariPool(hikariProperties: Properties, databaseConfig: DatabaseConfig, schemas: Set<MappedSchema>, metricRegistry: MetricRegistry? = null, classloader: ClassLoader = Thread.currentThread().contextClassLoader) {
    try {
        val dataSource = DataSourceFactory.createDataSource(hikariProperties, metricRegistry = metricRegistry)
<<<<<<< HEAD
        val jdbcUrl = hikariProperties.getProperty("dataSource.url", "")
        val schemaMigration = SchemaMigration(schemas, dataSource, databaseConfig)
        schemaMigration.nodeStartup(dataSource.connection.use { DBCheckpointStorage().getCheckpointCount(it) != 0L }, isH2Database(jdbcUrl))
        start(dataSource, jdbcUrl)
=======
        val schemaMigration = SchemaMigration(schemas, dataSource, databaseConfig, classloader)
        schemaMigration.nodeStartup(dataSource.connection.use { DBCheckpointStorage().getCheckpointCount(it) != 0L })
        start(dataSource)
>>>>>>> cb9fc339
    } catch (ex: Exception) {
        when {
            ex is HikariPool.PoolInitializationException -> throw CouldNotCreateDataSourceException("Could not connect to the database. Please check your JDBC connection URL, or the connectivity to the database.", ex)
            ex.cause is ClassNotFoundException -> throw CouldNotCreateDataSourceException("Could not find the database driver class. Please add it to the 'drivers' folder. See: https://docs.corda.net/corda-configuration-file.html")
            ex is OutstandingDatabaseChangesException -> throw (DatabaseIncompatibleException(ex.message))
            ex is DatabaseIncompatibleException -> throw ex
            else -> throw CouldNotCreateDataSourceException("Could not create the DataSource: ${ex.message}", ex)
        }
    }
}

fun clientSslOptionsCompatibleWith(nodeRpcOptions: NodeRpcOptions): ClientRpcSslOptions? {

    if (!nodeRpcOptions.useSsl || nodeRpcOptions.sslConfig == null) {
        return null
    }
    // Here we're using the node's RPC key store as the RPC client's trust store.
    return ClientRpcSslOptions(trustStorePath = nodeRpcOptions.sslConfig!!.keyStorePath, trustStorePassword = nodeRpcOptions.sslConfig!!.keyStorePassword)
}<|MERGE_RESOLUTION|>--- conflicted
+++ resolved
@@ -154,13 +154,9 @@
             identityService::wellKnownPartyFromX500Name,
             identityService::wellKnownPartyFromAnonymous,
             schemaService,
-<<<<<<< HEAD
-            cacheFactory)
-=======
             configuration.dataSourceProperties,
             cacheFactory,
             this.cordappLoader.appClassLoader)
->>>>>>> cb9fc339
 
     init {
         // TODO Break cyclic dependency
@@ -779,13 +775,9 @@
         }
         val props = configuration.dataSourceProperties
         if (props.isEmpty) throw DatabaseConfigurationException("There must be a database configured.")
-<<<<<<< HEAD
         val isH2Database = isH2Database(props.getProperty("dataSource.url", ""))
         val schemas = if (isH2Database) schemaService.internalSchemas() else schemaService.schemaOptions.keys
-        database.startHikariPool(props, configuration.database, schemas, metricRegistry)
-=======
-        database.startHikariPool(props, configuration.database, schemaService.internalSchemas(), metricRegistry, this.cordappLoader.appClassLoader)
->>>>>>> cb9fc339
+        database.startHikariPool(props, configuration.database, schemas, metricRegistry, this.cordappLoader.appClassLoader)
         // Now log the vendor string as this will also cause a connection to be tested eagerly.
         logVendorString(database, log)
     }
@@ -1104,40 +1096,24 @@
                            wellKnownPartyFromX500Name: (CordaX500Name) -> Party?,
                            wellKnownPartyFromAnonymous: (AbstractParty) -> Party?,
                            schemaService: SchemaService,
-<<<<<<< HEAD
-                           cacheFactory: NamedCacheFactory): CordaPersistence {
-=======
-                           hikariProperties: Properties,
                            cacheFactory: NamedCacheFactory,
                            customClassLoader: ClassLoader?): CordaPersistence {
->>>>>>> cb9fc339
     // Register the AbstractPartyDescriptor so Hibernate doesn't warn when encountering AbstractParty. Unfortunately
     // Hibernate warns about not being able to find a descriptor if we don't provide one, but won't use it by default
     // so we end up providing both descriptor and converter. We should re-examine this in later versions to see if
     // either Hibernate can be convinced to stop warning, use the descriptor by default, or something else.
     JavaTypeDescriptorRegistry.INSTANCE.addDescriptor(AbstractPartyDescriptor(wellKnownPartyFromX500Name, wellKnownPartyFromAnonymous))
     val attributeConverters = listOf(PublicKeyToTextConverter(), AbstractPartyToX500NameAsStringConverter(wellKnownPartyFromX500Name, wellKnownPartyFromAnonymous))
-<<<<<<< HEAD
-    return CordaPersistence(databaseConfig, schemaService.schemaOptions.keys, cacheFactory, attributeConverters)
-=======
-    val jdbcUrl = hikariProperties.getProperty("dataSource.url", "")
-    return CordaPersistence(databaseConfig, schemaService.schemaOptions.keys, jdbcUrl, cacheFactory, attributeConverters, customClassLoader)
->>>>>>> cb9fc339
+    return CordaPersistence(databaseConfig, schemaService.schemaOptions.keys, cacheFactory, attributeConverters, customClassLoader)
 }
 
 fun CordaPersistence.startHikariPool(hikariProperties: Properties, databaseConfig: DatabaseConfig, schemas: Set<MappedSchema>, metricRegistry: MetricRegistry? = null, classloader: ClassLoader = Thread.currentThread().contextClassLoader) {
     try {
         val dataSource = DataSourceFactory.createDataSource(hikariProperties, metricRegistry = metricRegistry)
-<<<<<<< HEAD
         val jdbcUrl = hikariProperties.getProperty("dataSource.url", "")
-        val schemaMigration = SchemaMigration(schemas, dataSource, databaseConfig)
+        val schemaMigration = SchemaMigration(schemas, dataSource, databaseConfig, classloader)
         schemaMigration.nodeStartup(dataSource.connection.use { DBCheckpointStorage().getCheckpointCount(it) != 0L }, isH2Database(jdbcUrl))
         start(dataSource, jdbcUrl)
-=======
-        val schemaMigration = SchemaMigration(schemas, dataSource, databaseConfig, classloader)
-        schemaMigration.nodeStartup(dataSource.connection.use { DBCheckpointStorage().getCheckpointCount(it) != 0L })
-        start(dataSource)
->>>>>>> cb9fc339
     } catch (ex: Exception) {
         when {
             ex is HikariPool.PoolInitializationException -> throw CouldNotCreateDataSourceException("Could not connect to the database. Please check your JDBC connection URL, or the connectivity to the database.", ex)
