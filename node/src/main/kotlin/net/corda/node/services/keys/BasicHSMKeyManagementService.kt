package net.corda.node.services.keys

import net.corda.core.crypto.*
import net.corda.core.crypto.internal.AliasPrivateKey
import net.corda.core.internal.NamedCacheFactory
import net.corda.core.internal.VisibleForTesting
import net.corda.core.serialization.SingletonSerializeAsToken
import net.corda.core.serialization.serialize
import net.corda.core.utilities.MAX_HASH_HEX_SIZE
import net.corda.node.services.identity.PersistentIdentityService
import net.corda.node.services.keys.BasicHSMKeyManagementService.PrivateKeyType.REGULAR
import net.corda.node.services.keys.BasicHSMKeyManagementService.PrivateKeyType.WRAPPED
import net.corda.node.services.persistence.WritablePublicKeyToOwningIdentityCache
import net.corda.node.utilities.AppendOnlyPersistentMap
import net.corda.nodeapi.internal.KeyOwningIdentity
import net.corda.nodeapi.internal.cryptoservice.CryptoService
import net.corda.nodeapi.internal.cryptoservice.SignOnlyCryptoService
import net.corda.nodeapi.internal.cryptoservice.WrappedPrivateKey
import net.corda.nodeapi.internal.persistence.CordaPersistence
import net.corda.nodeapi.internal.persistence.NODE_DATABASE_PREFIX
import org.apache.commons.lang3.ArrayUtils.EMPTY_BYTE_ARRAY
import org.bouncycastle.operator.ContentSigner
import java.security.KeyPair
import java.security.PrivateKey
import java.security.PublicKey
import java.util.*
import javax.persistence.*
import kotlin.collections.LinkedHashSet

/**
 * A persistent re-implementation of [E2ETestKeyManagementService] to support CryptoService for initial keys and
 * database storage for anonymous fresh keys.
 *
 * This is not the long-term implementation.  See the list of items in the above class.
 *
 * This class needs database transactions to be in-flight during method calls and init.
 *
 * Notes:
 * - For signing operations with the keys imported during startup, [cryptoService] is used.
 * - For generating fresh (anonymous) keys:
 *  - if a [wrappingCryptoService] is configured, then this is used and the generated keys are wrapped and stored encrypted at rest.
 *  - if no [wrappingCryptoService] is configured, then no wrapping is used, keys are generated in software and stored unencrypted at rest.
 * - Signing with fresh keys that have been previously generated will be performed locally or using [wrappingCryptoService], depending
 *  on how the keys were generated and stored.
 */
class BasicHSMKeyManagementService(cacheFactory: NamedCacheFactory,
                                   override val identityService: PersistentIdentityService,
                                   private val database: CordaPersistence,
                                   private val cryptoService: SignOnlyCryptoService,
                                   private val pkToIdCache: WritablePublicKeyToOwningIdentityCache) : SingletonSerializeAsToken(), KeyManagementServiceInternal {
<<<<<<< HEAD
    private var wrappingCryptoService: CryptoService? = null
    private var wrappingKeyAlias: String? = null

    constructor(cacheFactory: NamedCacheFactory,
                identityService: PersistentIdentityService,
                database: CordaPersistence,
                cryptoService: CryptoService,
                wrappingCryptoService: CryptoService,
                wrappingKeyAlias: String,
                pkToIdCache: WritablePublicKeyToOwningIdentityCache): this(cacheFactory, identityService, database, cryptoService, pkToIdCache) {
        this.wrappingCryptoService = wrappingCryptoService
        this.wrappingKeyAlias = wrappingKeyAlias
    }

    @VisibleForTesting
    public fun wrappingEnabled() = wrappingCryptoService != null
=======
>>>>>>> 14b2882b

    @Entity
    @Table(name = "${NODE_DATABASE_PREFIX}our_key_pairs")
    class PersistentKey(
            @Id
            @Column(name = "public_key_hash", length = MAX_HASH_HEX_SIZE, nullable = false)
            var publicKeyHash: String,

            @Lob
            @Column(name = "public_key", nullable = false)
            var publicKey: ByteArray = EMPTY_BYTE_ARRAY,
            @Lob
            @Column(name = "private_key", nullable = true)
            var privateKey: ByteArray? = EMPTY_BYTE_ARRAY,
            @Lob
            @Column(name = "private_key_material_wrapped", nullable = true)
            var privateWrappedKey: ByteArray?,
            @Column(name = "scheme_code_name", nullable = true)
            var schemeCodeName: String?
    ) {
        constructor(publicKey: PublicKey, privateKey: PrivateKey)
            : this(publicKey.toStringShort(), publicKey.encoded, privateKey.encoded, null, null)

        constructor(publicKey: PublicKey, wrappedPrivateKey: WrappedPrivateKey)
            : this(publicKey.toStringShort(), publicKey.encoded, null, wrappedPrivateKey.keyMaterial, wrappedPrivateKey.signatureScheme.schemeCodeName)
    }

    private class GenericPrivateKey {
        val privateKey: PrivateKey?
        val wrappedPrivateKey: WrappedPrivateKey?

        constructor(privateKey: PrivateKey) {
            this.privateKey = privateKey
            this.wrappedPrivateKey = null
        }

        constructor(wrappedPrivateKey: WrappedPrivateKey) {
            this.privateKey = null
            this.wrappedPrivateKey = wrappedPrivateKey
        }

        fun getType(): PrivateKeyType {
            return if (privateKey != null) {
                REGULAR
            } else {
                WRAPPED
            }
        }

        companion object {
            fun fromPersistentKey(persistentKey: PersistentKey): GenericPrivateKey {
                return if (persistentKey.privateKey == null) {
                    GenericPrivateKey(WrappedPrivateKey(persistentKey.privateWrappedKey!!, Crypto.findSignatureScheme(persistentKey.schemeCodeName!!)))
                } else {
                    GenericPrivateKey(Crypto.decodePrivateKey(persistentKey.privateKey!!))
                }
            }
            fun toPersistentKey(publicKey: PublicKey, genericPrivateKey: GenericPrivateKey): PersistentKey {
                return if (genericPrivateKey.privateKey == null) {
                    PersistentKey(publicKey, genericPrivateKey.wrappedPrivateKey!!)
                } else {
                    PersistentKey(publicKey, genericPrivateKey.privateKey)
                }
            }
        }
    }

    private enum class PrivateKeyType {
        REGULAR,
        WRAPPED
    }

    private companion object {
        fun createKeyMap(cacheFactory: NamedCacheFactory): AppendOnlyPersistentMap<PublicKey, GenericPrivateKey, PersistentKey, String> {
            return AppendOnlyPersistentMap(
                    cacheFactory = cacheFactory,
                    name = "BasicHSMKeyManagementService_keys",
                    toPersistentEntityKey = { it.toStringShort() },
                    fromPersistentEntity = { Pair(Crypto.decodePublicKey(it.publicKey), GenericPrivateKey.fromPersistentKey(it)) },
                    toPersistentEntity = { key: PublicKey, value: GenericPrivateKey ->
                        GenericPrivateKey.toPersistentKey(key, value)
                    },
                    persistentEntityClass = PersistentKey::class.java
            )
        }
    }

    // Maintain a map from PublicKey to alias for the initial keys.
    private val originalKeysMap = mutableMapOf<PublicKey, String>()
    // A map for anonymous keys.
    private val keysMap = createKeyMap(cacheFactory)

    override fun start(initialKeyPairs: Set<KeyPair>) {
        initialKeyPairs.forEach {
            require(it.private is AliasPrivateKey) { "${this.javaClass.name} supports AliasPrivateKeys only, but ${it.private.algorithm} key was found" }
            originalKeysMap[Crypto.toSupportedPublicKey(it.public)] = (it.private as AliasPrivateKey).alias
        }
    }

    override val keys: Set<PublicKey>
        get() {
            return database.transaction {
                val set = LinkedHashSet<PublicKey>(originalKeysMap.keys)
                keysMap.allPersisted.use { it.forEach { set += it.first } }
                set
            }
        }

    private fun containsPublicKey(publicKey: PublicKey): Boolean {
        return (publicKey in originalKeysMap || publicKey in keysMap)
    }

    override fun filterMyKeys(candidateKeys: Iterable<PublicKey>): Iterable<PublicKey> = database.transaction {
        candidateKeys.filter(::containsPublicKey)
    }

    override fun freshKeyInternal(externalId: UUID?): PublicKey {
        return if (wrappingCryptoService == null) {
            val keyPair = generateKeyPair()
            database.transaction {
                keysMap[keyPair.public] = GenericPrivateKey(keyPair.private)
                pkToIdCache[keyPair.public] = KeyOwningIdentity.fromUUID(externalId)
            }
            keyPair.public
        } else {
            val (publicKey, privateWrappedKey) = wrappingCryptoService!!.generateWrappedKeyPair(wrappingKeyAlias!!)
            database.transaction {
                keysMap[publicKey] = GenericPrivateKey(privateWrappedKey)
                pkToIdCache[publicKey] = KeyOwningIdentity.fromUUID(externalId)
            }
            publicKey
        }
    }

    override fun getSigner(publicKey: PublicKey): ContentSigner {
        val signingPublicKey = getSigningPublicKey(publicKey)
        return cryptoService.getSigner(originalKeysMap[signingPublicKey]!!)
    }

    // It looks for the PublicKey in the (potentially) CompositeKey that is ours.
    // TODO what if we own two or more leaves of a CompositeKey?
    private fun getSigningPublicKey(publicKey: PublicKey): PublicKey {
        return publicKey.keys.first { containsPublicKey(it) }
    }

    override fun sign(bytes: ByteArray, publicKey: PublicKey): DigitalSignature.WithKey {
        val signingPublicKey = getSigningPublicKey(publicKey)

        return if (signingPublicKey in originalKeysMap) {
            DigitalSignature.WithKey(signingPublicKey, cryptoService.sign(originalKeysMap[signingPublicKey]!!, bytes))
        } else {
            val genericPrivateKey = database.transaction {
                keysMap[signingPublicKey]!!
            }
            when (genericPrivateKey.getType()) {
                REGULAR -> {
                    val keyPair = KeyPair(signingPublicKey, genericPrivateKey.privateKey)
                    keyPair.sign(bytes)
                }
                WRAPPED -> {
                    DigitalSignature.WithKey(signingPublicKey, wrappingCryptoService!!.sign(wrappingKeyAlias!!, genericPrivateKey.wrappedPrivateKey!!, bytes))
                }
            }
        }
    }

    // TODO: A full KeyManagementService implementation needs to record activity to the Audit Service and to limit
    //      signing to appropriately authorised contexts and initiating users.
    override fun sign(signableData: SignableData, publicKey: PublicKey): TransactionSignature {
        val signingPublicKey = getSigningPublicKey(publicKey)

        return if (signingPublicKey in originalKeysMap) {
            val sigKey: SignatureScheme = Crypto.findSignatureScheme(signingPublicKey)
            val sigMetaData: SignatureScheme = Crypto.findSignatureScheme(signableData.signatureMetadata.schemeNumberID)
            require(sigKey == sigMetaData || sigMetaData == Crypto.COMPOSITE_KEY) {
                "Metadata schemeCodeName: ${sigMetaData.schemeCodeName} is not aligned with the key type: ${sigKey.schemeCodeName}."
            }
            val signatureBytes = cryptoService.sign(originalKeysMap[signingPublicKey]!!, signableData.serialize().bytes)
            TransactionSignature(signatureBytes, signingPublicKey, signableData.signatureMetadata)
        } else {
            val genericPrivateKey = database.transaction {
                keysMap[signingPublicKey]!!
            }
            when (genericPrivateKey.getType()) {
                REGULAR -> {
                    val keyPair = KeyPair(signingPublicKey, genericPrivateKey.privateKey)
                    keyPair.sign(signableData)
                }
                WRAPPED -> {
                    val signatureBytes = wrappingCryptoService!!.sign(wrappingKeyAlias!!, genericPrivateKey.wrappedPrivateKey!!, signableData.serialize().bytes)
                    TransactionSignature(signatureBytes, signingPublicKey, signableData.signatureMetadata)
                }
            }
        }
    }

    override fun externalIdForPublicKey(publicKey: PublicKey): UUID? {
        return pkToIdCache[publicKey]?.uuid
    }
}<|MERGE_RESOLUTION|>--- conflicted
+++ resolved
@@ -48,9 +48,6 @@
                                    private val database: CordaPersistence,
                                    private val cryptoService: SignOnlyCryptoService,
                                    private val pkToIdCache: WritablePublicKeyToOwningIdentityCache) : SingletonSerializeAsToken(), KeyManagementServiceInternal {
-<<<<<<< HEAD
-    private var wrappingCryptoService: CryptoService? = null
-    private var wrappingKeyAlias: String? = null
 
     constructor(cacheFactory: NamedCacheFactory,
                 identityService: PersistentIdentityService,
@@ -63,10 +60,11 @@
         this.wrappingKeyAlias = wrappingKeyAlias
     }
 
+    private var wrappingCryptoService: CryptoService? = null
+    private var wrappingKeyAlias: String? = null
+
     @VisibleForTesting
     public fun wrappingEnabled() = wrappingCryptoService != null
-=======
->>>>>>> 14b2882b
 
     @Entity
     @Table(name = "${NODE_DATABASE_PREFIX}our_key_pairs")
