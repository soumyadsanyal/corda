/*
 * R3 Proprietary and Confidential
 *
 * Copyright (c) 2018 R3 Limited.  All rights reserved.
 *
 * The intellectual and technical concepts contained herein are proprietary to R3 and its suppliers and are protected by trade secret law.
 *
 * Distribution of this file or any portion thereof via any medium without the express permission of R3 is strictly prohibited.
 */

package net.corda.node.services.config

import com.typesafe.config.Config
import com.typesafe.config.ConfigFactory
import com.typesafe.config.ConfigFactory.systemEnvironment
import com.typesafe.config.ConfigFactory.systemProperties
import com.typesafe.config.ConfigParseOptions
import net.corda.core.identity.CordaX500Name
import net.corda.core.internal.createDirectories
import net.corda.core.internal.div
import net.corda.core.internal.exists
import net.corda.nodeapi.internal.*
import net.corda.nodeapi.internal.config.SSLConfiguration
import net.corda.nodeapi.internal.config.toProperties
import net.corda.nodeapi.internal.crypto.X509KeyStore
import net.corda.nodeapi.internal.crypto.loadKeyStore
import net.corda.nodeapi.internal.crypto.save
import org.slf4j.LoggerFactory
import java.nio.file.Path

fun configOf(vararg pairs: Pair<String, Any?>): Config = ConfigFactory.parseMap(mapOf(*pairs))
operator fun Config.plus(overrides: Map<String, Any?>): Config = ConfigFactory.parseMap(overrides).withFallback(this)

object ConfigHelper {

    const val CORDA_PROPERTY_PREFIX = "corda."

    private val log = LoggerFactory.getLogger(javaClass)
    fun loadConfig(baseDirectory: Path,
                   configFile: Path = baseDirectory / "node.conf",
                   allowMissingConfig: Boolean = false,
                   configOverrides: Config = ConfigFactory.empty()): Config {
        val parseOptions = ConfigParseOptions.defaults()
        val defaultConfig = ConfigFactory.parseResources("reference.conf", parseOptions.setAllowMissing(false))
        val appConfig = ConfigFactory.parseFile(configFile.toFile(), parseOptions.setAllowMissing(allowMissingConfig))
        val databaseConfig = ConfigFactory.parseResources(System.getProperty("custom.databaseProvider")+".conf", parseOptions.setAllowMissing(true))

        // Detect the underlying OS. If mac or windows non-server then we assume we're running in devMode. Unless specified otherwise.
        val smartDevMode = CordaSystemUtils.isOsMac() || (CordaSystemUtils.isOsWindows() && !CordaSystemUtils.getOsName().toLowerCase().contains("server"))
        val devModeConfig = ConfigFactory.parseMap(mapOf("devMode" to smartDevMode))

        val systemOverrides = systemProperties().cordaEntriesOnly()
        val environmentOverrides = systemEnvironment().cordaEntriesOnly()
        val finalConfig = configOverrides
                // Add substitution values here
                .withFallback(configOf("custom.nodeOrganizationName" to parseToDbSchemaFriendlyName(baseDirectory.fileName.toString()))) //for database integration tests
                .withFallback(systemOverrides) //for database integration tests
                .withFallback(environmentOverrides) //for database integration tests
                .withFallback(configOf("baseDirectory" to baseDirectory.toString()))
                .withFallback(databaseConfig) //for database integration tests
                .withFallback(appConfig)
                .withFallback(devModeConfig) // this needs to be after the appConfig, so it doesn't override the configured devMode
                .withFallback(defaultConfig)
                .resolve()

<<<<<<< HEAD
        log.info("Config:\n${finalConfig.root().render(ConfigRenderOptions.defaults())}")

=======
>>>>>>> 3136e973
        val entrySet = finalConfig.entrySet().filter { entry -> entry.key.contains("\"") }
        for ((key) in entrySet) {
            log.error("Config files should not contain \" in property names. Please fix: $key")
        }

        return finalConfig
    }

    private fun Config.cordaEntriesOnly(): Config {

        return ConfigFactory.parseMap(toProperties().filterKeys { (it as String).startsWith(CORDA_PROPERTY_PREFIX) }.mapKeys { (it.key as String).removePrefix(CORDA_PROPERTY_PREFIX) })
    }
}

/**
 * Strictly for dev only automatically construct a server certificate/private key signed from
 * the CA certs in Node resources. Then provision KeyStores into certificates folder under node path.
 */
// TODO Move this to KeyStoreConfigHelpers
fun NodeConfiguration.configureWithDevSSLCertificate() = configureDevKeyAndTrustStores(myLegalName)

// TODO Move this to KeyStoreConfigHelpers
fun SSLConfiguration.configureDevKeyAndTrustStores(myLegalName: CordaX500Name) {
    certificatesDirectory.createDirectories()
    if (!trustStoreFile.exists()) {
        loadKeyStore(javaClass.classLoader.getResourceAsStream("certificates/$DEV_CA_TRUST_STORE_FILE"), DEV_CA_TRUST_STORE_PASS).save(trustStoreFile, trustStorePassword)
    }
    if (!sslKeystore.exists() || !nodeKeystore.exists()) {
        val (nodeKeyStore) = createDevKeyStores(myLegalName)

        // Move distributed service composite key (generated by IdentityGenerator.generateToDisk) to keystore if exists.
        val distributedServiceKeystore = certificatesDirectory / "distributedService.jks"
        if (distributedServiceKeystore.exists()) {
            val serviceKeystore = X509KeyStore.fromFile(distributedServiceKeystore, DEV_CA_KEY_STORE_PASS)
            nodeKeyStore.update {
                serviceKeystore.aliases().forEach {
                    if (serviceKeystore.internal.isKeyEntry(it)) {
                        setPrivateKey(it, serviceKeystore.getPrivateKey(it, DEV_CA_PRIVATE_KEY_PASS), serviceKeystore.getCertificateChain(it))
                    } else {
                        setCertificate(it, serviceKeystore.getCertificate(it))
                    }
                }
            }
        }
    }
}
/** Parse a value to be database schema name friendly and removes the last part if it matches a port ("_" followed by at least 5 digits) */
fun parseToDbSchemaFriendlyName(value: String) =
        value.replace(" ", "").replace("-", "_").replace(Regex("_\\d{5,}$"),"")

/** This is generally covered by commons-lang. */
object CordaSystemUtils {
    const val OS_NAME = "os.name"

    const val MAC_PREFIX = "Mac"
    const val WIN_PREFIX = "Windows"

    fun isOsMac() = getOsName().startsWith(MAC_PREFIX)
    fun isOsWindows() = getOsName().startsWith(WIN_PREFIX)
    fun getOsName() = System.getProperty(OS_NAME)
}<|MERGE_RESOLUTION|>--- conflicted
+++ resolved
@@ -63,11 +63,6 @@
                 .withFallback(defaultConfig)
                 .resolve()
 
-<<<<<<< HEAD
-        log.info("Config:\n${finalConfig.root().render(ConfigRenderOptions.defaults())}")
-
-=======
->>>>>>> 3136e973
         val entrySet = finalConfig.entrySet().filter { entry -> entry.key.contains("\"") }
         for ((key) in entrySet) {
             log.error("Config files should not contain \" in property names. Please fix: $key")
