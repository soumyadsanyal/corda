/*
 * R3 Proprietary and Confidential
 *
 * Copyright (c) 2018 R3 Limited.  All rights reserved.
 *
 * The intellectual and technical concepts contained herein are proprietary to R3 and its suppliers and are protected by trade secret law.
 *
 * Distribution of this file or any portion thereof via any medium without the express permission of R3 is strictly prohibited.
 */

package net.corda.node.services.schema

import net.corda.core.contracts.ContractState
import net.corda.core.contracts.FungibleAsset
import net.corda.core.contracts.LinearState
import net.corda.node.internal.schemas.NodeInfoSchemaV1
import net.corda.core.schemas.CommonSchemaV1
import net.corda.core.schemas.MappedSchema
import net.corda.core.schemas.PersistentState
import net.corda.core.schemas.QueryableState
import net.corda.core.serialization.SingletonSerializeAsToken
import net.corda.node.services.api.SchemaService
import net.corda.node.services.api.SchemaService.SchemaOptions
import net.corda.node.services.events.NodeSchedulerService
import net.corda.node.services.identity.PersistentIdentityService
import net.corda.node.services.keys.PersistentKeyManagementService
import net.corda.node.services.messaging.P2PMessageDeduplicator
import net.corda.node.services.messaging.P2PMessagingClient
import net.corda.node.services.persistence.*
import net.corda.node.services.transactions.BFTNonValidatingNotaryService
import net.corda.node.services.transactions.PersistentUniquenessProvider
import net.corda.node.services.transactions.RaftUniquenessProvider
import net.corda.node.services.upgrade.ContractUpgradeServiceImpl
import net.corda.node.services.vault.VaultSchemaV1

/**
 * Most basic implementation of [SchemaService].
 * TODO: support loading schema options from node configuration.
 * TODO: support configuring what schemas are to be selected for persistence.
 * TODO: support plugins for schema version upgrading or custom mapping not supported by original [QueryableState].
 * TODO: create whitelisted tables when a CorDapp is first installed
 */
class NodeSchemaService(extraSchemas: Set<MappedSchema> = emptySet(), includeNotarySchemas: Boolean = false) : SchemaService, SingletonSerializeAsToken() {
    // Core Entities used by a Node
    object NodeCore

    object NodeCoreV1 : MappedSchema(schemaFamily = NodeCore.javaClass, version = 1,
            mappedTypes = listOf(DBCheckpointStorage.DBCheckpoint::class.java,
                    DBTransactionStorage.DBTransaction::class.java,
                    DBTransactionMappingStorage.DBTransactionMapping::class.java,
                    PersistentKeyManagementService.PersistentKey::class.java,
                    NodeSchedulerService.PersistentScheduledState::class.java,
                    NodeAttachmentService.DBAttachment::class.java,
                    P2PMessageDeduplicator.ProcessedMessage::class.java,
                    P2PMessagingClient.RetryMessage::class.java,
                    NodeAttachmentService.DBAttachment::class.java,
                    PersistentIdentityService.PersistentIdentity::class.java,
                    PersistentIdentityService.PersistentIdentityNames::class.java,
                    ContractUpgradeServiceImpl.DBContractUpgrade::class.java,
                    RunOnceService.MutualExclusion::class.java
            )){
        override val migrationResource = "node-core.changelog-master"
    }

    // Entities used by a Notary
    object NodeNotary

    object NodeNotaryV1 : MappedSchema(schemaFamily = NodeNotary.javaClass, version = 1,
<<<<<<< HEAD
            mappedTypes = listOf(PersistentUniquenessProvider.PersistentUniqueness::class.java,
                    PersistentUniquenessProvider.PersistentNotaryCommit::class.java,
                    RaftUniquenessProvider.RaftState::class.java,
                    BFTNonValidatingNotaryService.PersistedCommittedState::class.java
            )){
        override val migrationResource = "node-notary.changelog-master"
    }
=======
            mappedTypes = listOf(PersistentUniquenessProvider.BaseComittedState::class.java,
                    PersistentUniquenessProvider.Request::class.java,
                    PersistentUniquenessProvider.CommittedState::class.java,
                    RaftUniquenessProvider.CommittedState::class.java,
                    BFTNonValidatingNotaryService.CommittedState::class.java
            ))
>>>>>>> 64871ac0

    // Required schemas are those used by internal Corda services
    private val requiredSchemas: Map<MappedSchema, SchemaService.SchemaOptions> =
            mapOf(Pair(CommonSchemaV1, SchemaOptions()),
                  Pair(VaultSchemaV1, SchemaOptions()),
                  Pair(NodeInfoSchemaV1, SchemaOptions()),
                  Pair(NodeCoreV1, SchemaOptions()))
    private val notarySchemas = if (includeNotarySchemas) mapOf(Pair(NodeNotaryV1, SchemaOptions())) else emptyMap<MappedSchema, SchemaService.SchemaOptions>()

    override val schemaOptions: Map<MappedSchema, SchemaService.SchemaOptions> = requiredSchemas + notarySchemas + extraSchemas.associateBy({ it }, { SchemaOptions() })

    // Currently returns all schemas supported by the state, with no filtering or enrichment.
    override fun selectSchemas(state: ContractState): Iterable<MappedSchema> {
        val schemas = mutableSetOf<MappedSchema>()
        if (state is QueryableState)
            schemas += state.supportedSchemas()
        if (state is LinearState)
            schemas += VaultSchemaV1   // VaultLinearStates
        if (state is FungibleAsset<*>)
            schemas += VaultSchemaV1   // VaultFungibleStates

        return schemas
    }

    // Because schema is always one supported by the state, just delegate.
    override fun generateMappedObject(state: ContractState, schema: MappedSchema): PersistentState {
        if ((schema is VaultSchemaV1) && (state is LinearState))
            return VaultSchemaV1.VaultLinearStates(state.linearId, state.participants)
        if ((schema is VaultSchemaV1) && (state is FungibleAsset<*>))
            return VaultSchemaV1.VaultFungibleStates(state.owner, state.amount.quantity, state.amount.token.issuer.party, state.amount.token.issuer.reference, state.participants)
        return (state as QueryableState).generateMappedObject(schema)
    }
}<|MERGE_RESOLUTION|>--- conflicted
+++ resolved
@@ -66,22 +66,14 @@
     object NodeNotary
 
     object NodeNotaryV1 : MappedSchema(schemaFamily = NodeNotary.javaClass, version = 1,
-<<<<<<< HEAD
-            mappedTypes = listOf(PersistentUniquenessProvider.PersistentUniqueness::class.java,
-                    PersistentUniquenessProvider.PersistentNotaryCommit::class.java,
-                    RaftUniquenessProvider.RaftState::class.java,
-                    BFTNonValidatingNotaryService.PersistedCommittedState::class.java
-            )){
-        override val migrationResource = "node-notary.changelog-master"
-    }
-=======
             mappedTypes = listOf(PersistentUniquenessProvider.BaseComittedState::class.java,
                     PersistentUniquenessProvider.Request::class.java,
                     PersistentUniquenessProvider.CommittedState::class.java,
                     RaftUniquenessProvider.CommittedState::class.java,
                     BFTNonValidatingNotaryService.CommittedState::class.java
-            ))
->>>>>>> 64871ac0
+            )) {
+        override val migrationResource = "node-notary.changelog-master"
+    }
 
     // Required schemas are those used by internal Corda services
     private val requiredSchemas: Map<MappedSchema, SchemaService.SchemaOptions> =
