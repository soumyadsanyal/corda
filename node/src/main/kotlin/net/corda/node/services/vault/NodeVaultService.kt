package net.corda.node.services.vault

import co.paralleluniverse.fibers.Suspendable
import co.paralleluniverse.strands.Strand
import com.github.benmanes.caffeine.cache.Caffeine
import net.corda.core.contracts.*
import net.corda.core.crypto.SecureHash
import net.corda.core.crypto.containsAny
import net.corda.core.internal.*
import net.corda.core.messaging.DataFeed
import net.corda.core.node.ServicesForResolution
import net.corda.core.node.StatesToRecord
import net.corda.core.node.services.KeyManagementService
import net.corda.core.node.services.StatesNotAvailableException
import net.corda.core.node.services.Vault
import net.corda.core.node.services.Vault.ConstraintInfo.Companion.constraintInfo
import net.corda.core.node.services.VaultQueryException
import net.corda.core.node.services.vault.*
import net.corda.core.schemas.PersistentStateRef
import net.corda.core.serialization.SingletonSerializeAsToken
import net.corda.core.transactions.*
import net.corda.core.utilities.*
import net.corda.node.services.api.SchemaService
import net.corda.node.services.api.VaultServiceInternal
import net.corda.node.services.schema.PersistentStateService
import net.corda.node.services.statemachine.FlowStateMachineImpl
import net.corda.nodeapi.internal.persistence.CordaPersistence
import net.corda.nodeapi.internal.persistence.bufferUntilDatabaseCommit
import net.corda.nodeapi.internal.persistence.currentDBSession
import net.corda.nodeapi.internal.persistence.wrapWithDatabaseTransaction
import org.hibernate.Session
import rx.Observable
import rx.subjects.PublishSubject
import java.security.PublicKey
import java.time.Clock
import java.time.Instant
import java.util.*
import javax.persistence.Tuple
import javax.persistence.criteria.CriteriaBuilder
import javax.persistence.criteria.CriteriaUpdate
import javax.persistence.criteria.Predicate
import javax.persistence.criteria.Root

private fun CriteriaBuilder.executeUpdate(session: Session, configure: Root<*>.(CriteriaUpdate<*>) -> Any?) = createCriteriaUpdate(VaultSchemaV1.VaultStates::class.java).let { update ->
    update.from(VaultSchemaV1.VaultStates::class.java).run { configure(update) }
    session.createQuery(update).executeUpdate()
}

/**
 * The vault service handles storage, retrieval and querying of states.
 *
 * This class needs database transactions to be in-flight during method calls and init, and will throw exceptions if
 * this is not the case.
 *
 * TODO: keep an audit trail with time stamps of previously unconsumed states "as of" a particular point in time.
 */
class NodeVaultService(
        private val clock: Clock,
        private val keyManagementService: KeyManagementService,
        private val servicesForResolution: ServicesForResolution,
        private val database: CordaPersistence,
        private val schemaService: SchemaService,
        cacheFactory: NamedCacheFactory
) : SingletonSerializeAsToken(), VaultServiceInternal {
    private companion object {
        private val log = contextLogger()
    }

    private class InnerState {
        val _updatesPublisher = PublishSubject.create<Vault.Update<ContractState>>()!!
        val _rawUpdatesPublisher = PublishSubject.create<Vault.Update<ContractState>>()!!
        val _updatesInDbTx = _updatesPublisher.wrapWithDatabaseTransaction().asObservable()!!

        // For use during publishing only.
        val updatesPublisher: rx.Observer<Vault.Update<ContractState>> get() = _updatesPublisher.bufferUntilDatabaseCommit().tee(_rawUpdatesPublisher)
    }

<<<<<<< HEAD
    private val concurrentBox = ConcurrentBox(InnerState())
    private lateinit var criteriaBuilder: CriteriaBuilder
=======
    private val mutex = ThreadBox(InnerState())
    private val criteriaBuilder: CriteriaBuilder by lazy { database.hibernateConfig.sessionFactoryForRegisteredSchemas.criteriaBuilder }
>>>>>>> 92b5900b
    private val persistentStateService = PersistentStateService(schemaService)

    /**
     * Maintain a list of contract state interfaces to concrete types stored in the vault
     * for usage in generic queries of type queryBy<LinearState> or queryBy<FungibleState<*>>
     */
    private val contractStateTypeMappings = mutableMapOf<String, MutableSet<String>>()

    /**
     * This caches what states are in the vault for a particular transaction.
     */
    private val producedStatesMapping = cacheFactory.buildNamed<SecureHash, BitSet>(Caffeine.newBuilder(), "NodeVaultService_producedStates")

    override fun start() {
        bootstrapContractStateTypes()
        rawUpdates.subscribe { update ->
            update.produced.forEach {
                val concreteType = it.state.data.javaClass
                log.trace { "State update of type: $concreteType" }
                val seen = contractStateTypeMappings.any { it.value.contains(concreteType.name) }
                if (!seen) {
                    val contractTypes = deriveContractTypes(concreteType)
                    contractTypes.map {
                        val contractStateType = contractStateTypeMappings.getOrPut(it.name) { mutableSetOf() }
                        contractStateType.add(concreteType.name)
                    }
                }
            }
        }
    }

    private fun recordUpdate(update: Vault.Update<ContractState>): Vault.Update<ContractState> {
        if (!update.isEmpty()) {
            val producedStateRefs = update.produced.map { it.ref }
            val producedStateRefsMap = update.produced.associateBy { it.ref }
            val consumedStateRefs = update.consumed.map { it.ref }
            log.trace { "Removing $consumedStateRefs consumed contract states and adding $producedStateRefs produced contract states to the database." }

            val session = currentDBSession()
            val now = clock.instant()
            producedStateRefsMap.forEach { stateAndRef ->
                val stateOnly = stateAndRef.value.state.data
                val uuid = if (stateOnly is FungibleState<*>) {
                    FlowStateMachineImpl.currentStateMachine()?.id?.uuid?.toString()
                } else null
                if (uuid != null) {
                    FlowStateMachineImpl.currentStateMachine()?.hasSoftLockedStates = true
                    log.trace { "Reserving soft lock for flow id $uuid and state ${stateAndRef.key}" }
                }
                // TODO: Optimise this.
                //
                // For EVERY state to be committed to the vault, this checks whether it is spendable by the recording
                // node. The behaviour is as follows:
                //
                // 1) All vault updates marked as RELEVANT will, of course, all have relevancy_status = 1 in the
                //    "vault_states" table.
                // 2) For ALL_VISIBLE updates, those which are not relevant according to the relevancy rules will have
                //    relevancy_status = 0 in the "vault_states" table.
                //
                // This is useful when it comes to querying for fungible states, when we do not want irrelevant states
                // included in the result.
                //
                // The same functionality could be obtained by passing in a list of participants to the vault query,
                // however this:
                //
                // * requires a join on the participants table which results in slow queries
                // * states may flip from being non-relevant to relevant
                // * it's more complicated for CorDapp developers
                //
                // Adding a new column in the "VaultStates" table was considered the best approach.
                val keys = stateOnly.participants.map { it.owningKey }
                val persistentStateRef = PersistentStateRef(stateAndRef.key)
                val isRelevant = isRelevant(stateOnly, keyManagementService.filterMyKeys(keys).toSet())
                val constraintInfo = Vault.ConstraintInfo(stateAndRef.value.state.constraint)
                // Save a row for each party in the state_party table.
                // TODO: Perhaps these can be stored in a batch?
                stateOnly.participants.forEach { participant ->
                    val persistentParty = VaultSchemaV1.PersistentParty(persistentStateRef, participant)
                    session.save(persistentParty)
                }
                val stateToAdd = VaultSchemaV1.VaultStates(
                        notary = stateAndRef.value.state.notary,
                        contractStateClassName = stateAndRef.value.state.data.javaClass.name,
                        stateStatus = Vault.StateStatus.UNCONSUMED,
                        lockId = uuid,
                        lockUpdateTime = if (uuid == null) null else now,
                        recordedTime = clock.instant(),
                        relevancyStatus = if (isRelevant) Vault.RelevancyStatus.RELEVANT else Vault.RelevancyStatus.NOT_RELEVANT,
                        constraintType = constraintInfo.type(),
                        constraintData = constraintInfo.data()
                )
                stateToAdd.stateRef = persistentStateRef
                session.save(stateToAdd)
            }
            if (consumedStateRefs.isNotEmpty()) {
                // We have to do this so that the session does not hold onto the prior version of the states status.  i.e.
                // it is not aware of this query.
                session.flush()
                session.clear()
                val criteriaBuilder = session.criteriaBuilder
                val updateQuery = criteriaBuilder.createCriteriaUpdate(VaultSchemaV1.VaultStates::class.java)
                val root = updateQuery.from(VaultSchemaV1.VaultStates::class.java)
                updateQuery.set(root.get<Vault.StateStatus>(VaultSchemaV1.VaultStates::stateStatus.name), Vault.StateStatus.CONSUMED)
                updateQuery.set(root.get<Instant>(VaultSchemaV1.VaultStates::consumedTime.name), now)
                updateQuery.set(root.get<String>(VaultSchemaV1.VaultStates::lockId.name), criteriaBuilder.nullLiteral(String::class.java))
                updateQuery.where(root.get<PersistentStateRef>(VaultSchemaV1.VaultStates::stateRef.name).`in`(consumedStateRefs.map { PersistentStateRef(it) }))
                session.createQuery(updateQuery).executeUpdate()
            }
        }
        return update
    }

    override val rawUpdates: Observable<Vault.Update<ContractState>>
        get() = concurrentBox.content._rawUpdatesPublisher

    override val updates: Observable<Vault.Update<ContractState>>
        get() = concurrentBox.content._updatesInDbTx

    /** Groups adjacent transactions into batches to generate separate net updates per transaction type. */
    override fun notifyAll(statesToRecord: StatesToRecord, txns: Iterable<CoreTransaction>) {
        if (statesToRecord == StatesToRecord.NONE || !txns.any()) {
            txns.forEach { producedStatesMapping.put(it.id, BitSet(0)) }
            return
        }
        val batch = mutableListOf<CoreTransaction>()

        fun flushBatch() {
            val updates = makeUpdates(batch, statesToRecord)
            processAndNotify(updates)
            batch.clear()
        }

        for (tx in txns) {
            if (batch.isNotEmpty() && tx.javaClass != batch.last().javaClass) {
                flushBatch()
            }
            batch.add(tx)
        }
        flushBatch()
    }

    private fun makeUpdates(batch: Iterable<CoreTransaction>, statesToRecord: StatesToRecord): List<Vault.Update<ContractState>> {
        fun makeUpdate(tx: WireTransaction): Vault.Update<ContractState>? {
            val outputsBitSet = BitSet(tx.outputs.size)
            val ourNewStates = when (statesToRecord) {
                StatesToRecord.NONE -> throw AssertionError("Should not reach here")
                StatesToRecord.ONLY_RELEVANT -> tx.outputs.withIndex().filter {
                    isRelevant(it.value.data, keyManagementService.filterMyKeys(tx.outputs.flatMap { it.data.participants.map { it.owningKey } }).toSet())
                }
                StatesToRecord.ALL_VISIBLE -> tx.outputs.withIndex()
            }.map {
                outputsBitSet[it.index] = true
                tx.outRef<ContractState>(it.index)
            }
            producedStatesMapping.put(tx.id, outputsBitSet)

            // Retrieve all unconsumed states for this transaction's inputs
            val consumedStates = loadStatesWithVaultFilter(tx.inputs)

            // Is transaction irrelevant?
            if (consumedStates.isEmpty() && ourNewStates.isEmpty()) {
                log.trace { "tx ${tx.id} was irrelevant to this vault, ignoring" }
                return null
            }

            return Vault.Update(consumedStates.toSet(), ourNewStates.toSet())
        }

        fun resolveAndMakeUpdate(tx: CoreTransaction): Vault.Update<ContractState>? {
            // We need to resolve the full transaction here because outputs are calculated from inputs
            // We also can't do filtering beforehand, since for notary change transactions output encumbrance pointers
            // get recalculated based on input positions.
            val ltx: FullTransaction = when (tx) {
                is NotaryChangeWireTransaction -> tx.resolve(servicesForResolution, emptyList())
                is ContractUpgradeWireTransaction -> tx.resolve(servicesForResolution, emptyList())
                else -> throw IllegalArgumentException("Unsupported transaction type: ${tx.javaClass.name}")
            }
            val myKeys by lazy { keyManagementService.filterMyKeys(ltx.outputs.flatMap { it.data.participants.map { it.owningKey } }) }
            val (consumedStateAndRefs, producedStates) = ltx.inputs.zip(ltx.outputs).filter { (_, output) ->
                if (statesToRecord == StatesToRecord.ONLY_RELEVANT) {
                    isRelevant(output.data, myKeys.toSet())
                } else {
                    true
                }
            }.unzip()

            val producedStateAndRefs = producedStates.map { ltx.outRef<ContractState>(it.data) }
            if (consumedStateAndRefs.isEmpty() && producedStateAndRefs.isEmpty()) {
                log.trace { "tx ${tx.id} was irrelevant to this vault, ignoring" }
                return null
            }

            val updateType = if (tx is ContractUpgradeWireTransaction) {
                Vault.UpdateType.CONTRACT_UPGRADE
            } else {
                Vault.UpdateType.NOTARY_CHANGE
            }
            return Vault.Update(consumedStateAndRefs.toSet(), producedStateAndRefs.toSet(), null, updateType)
        }


        return batch.mapNotNull {
            if (it is WireTransaction) makeUpdate(it) else resolveAndMakeUpdate(it)
        }
    }

    private fun loadStatesWithVaultFilter(refs: Collection<StateRef>): Collection<StateAndRef<ContractState>> {
        val states = mutableSetOf<StateRef>()
        if (refs.isNotEmpty()) {
            // Eliminate any that we have cached.
            val uncachedTx = refs.groupBy { it.txhash }.filter {
                val cachedProduced = producedStatesMapping.getIfPresent(it.key)
                if (cachedProduced == null) {
                    true
                } else {
                    // Add to results.
                    states.addAll(it.value.filter { cachedProduced[it.index] })
                    false
                }
            }
            // If we have uncached, go and get those in a single query
            if (uncachedTx.isNotEmpty()) {
                // Select all rows with matching stateRefs
                val criteriaQuery = criteriaBuilder.createTupleQuery()
                val root = criteriaQuery.from(VaultSchemaV1.VaultStates::class.java)
                criteriaQuery.multiselect(root.get<PersistentStateRef>(VaultSchemaV1.VaultStates::stateRef.name))
                val txIds = uncachedTx.keys.map { it.toString() }
                val compositeKey = root.get<PersistentStateRef>(VaultSchemaV1.VaultStates::stateRef.name).get<String>(PersistentStateRef::txId.name)
                criteriaQuery.where(compositeKey.`in`(txIds))

                // prepare query for execution
                val session = currentDBSession()
                val query = session.createQuery(criteriaQuery)

                // execution.  For each transaction:
                query.resultList.map { it[0] as PersistentStateRef }.groupBy { it.txId }.forEach {
                    // Record what states were found, in the cache and the results.
                    val secureHash = SecureHash.parse(it.key)
                    val outputsBitSet = BitSet(0) // This is auto-expanded when setting higher bits.
                    states.addAll(it.value.map {
                        outputsBitSet[it.index] = true
                        StateRef(secureHash, it.index)
                    })
                    // Cache the result for future lookups.
                    producedStatesMapping.put(secureHash, outputsBitSet)
                }
            }
        }
        return servicesForResolution.loadStates(states)
    }

    private fun processAndNotify(updates: List<Vault.Update<ContractState>>) {
        if (updates.isEmpty()) return
        val netUpdate = updates.reduce { update1, update2 -> update1 + update2 }
        if (!netUpdate.isEmpty()) {
            recordUpdate(netUpdate)
            concurrentBox.concurrent {
                // flowId was required by SoftLockManager to perform auto-registration of soft locks for new states
                val uuid = (Strand.currentStrand() as? FlowStateMachineImpl<*>)?.id?.uuid
                val vaultUpdate = if (uuid != null) netUpdate.copy(flowId = uuid) else netUpdate
                persistentStateService.persist(vaultUpdate.produced)
                updatesPublisher.onNext(vaultUpdate)
            }
        }
    }

    override fun addNoteToTransaction(txnId: SecureHash, noteText: String) {
        database.transaction {
            val txnNoteEntity = VaultSchemaV1.VaultTxnNote(txnId.toString(), noteText)
            currentDBSession().save(txnNoteEntity)
        }
    }

    override fun getTransactionNotes(txnId: SecureHash): Iterable<String> {
        return database.transaction {
            val session = currentDBSession()
            val criteriaBuilder = session.criteriaBuilder
            val criteriaQuery = criteriaBuilder.createQuery(VaultSchemaV1.VaultTxnNote::class.java)
            val vaultStates = criteriaQuery.from(VaultSchemaV1.VaultTxnNote::class.java)
            val txIdPredicate = criteriaBuilder.equal(vaultStates.get<Vault.StateStatus>(VaultSchemaV1.VaultTxnNote::txId.name), txnId.toString())
            criteriaQuery.where(txIdPredicate)
            val results = session.createQuery(criteriaQuery).resultList
            results.asIterable().map { it.note ?: "" }
        }
    }

    @Throws(StatesNotAvailableException::class)
    override fun softLockReserve(lockId: UUID, stateRefs: NonEmptySet<StateRef>) {
        val softLockTimestamp = clock.instant()
        try {
            val session = currentDBSession()
            val criteriaBuilder = session.criteriaBuilder
            fun execute(configure: Root<*>.(CriteriaUpdate<*>, Array<Predicate>) -> Any?) = criteriaBuilder.executeUpdate(session) { update ->
                val persistentStateRefs = stateRefs.map { PersistentStateRef(it.txhash.bytes.toHexString(), it.index) }
                val compositeKey = get<PersistentStateRef>(VaultSchemaV1.VaultStates::stateRef.name)
                val stateRefsPredicate = criteriaBuilder.and(compositeKey.`in`(persistentStateRefs))
                configure(update, arrayOf(stateRefsPredicate))
            }

            val updatedRows = execute { update, commonPredicates ->
                val stateStatusPredication = criteriaBuilder.equal(get<Vault.StateStatus>(VaultSchemaV1.VaultStates::stateStatus.name), Vault.StateStatus.UNCONSUMED)
                val lockIdPredicate = criteriaBuilder.or(get<String>(VaultSchemaV1.VaultStates::lockId.name).isNull,
                        criteriaBuilder.equal(get<String>(VaultSchemaV1.VaultStates::lockId.name), lockId.toString()))
                update.set(get<String>(VaultSchemaV1.VaultStates::lockId.name), lockId.toString())
                update.set(get<Instant>(VaultSchemaV1.VaultStates::lockUpdateTime.name), softLockTimestamp)
                update.where(stateStatusPredication, lockIdPredicate, *commonPredicates)
            }
            if (updatedRows > 0 && updatedRows == stateRefs.size) {
                log.trace { "Reserving soft lock states for $lockId: $stateRefs" }
                FlowStateMachineImpl.currentStateMachine()?.hasSoftLockedStates = true
            } else {
                // revert partial soft locks
                val revertUpdatedRows = execute { update, commonPredicates ->
                    val lockIdPredicate = criteriaBuilder.equal(get<String>(VaultSchemaV1.VaultStates::lockId.name), lockId.toString())
                    val lockUpdateTime = criteriaBuilder.equal(get<Instant>(VaultSchemaV1.VaultStates::lockUpdateTime.name), softLockTimestamp)
                    update.set(get<String>(VaultSchemaV1.VaultStates::lockId.name), criteriaBuilder.nullLiteral(String::class.java))
                    update.where(lockUpdateTime, lockIdPredicate, *commonPredicates)
                }
                if (revertUpdatedRows > 0) {
                    log.trace { "Reverting $revertUpdatedRows partially soft locked states for $lockId" }
                }
                throw StatesNotAvailableException("Attempted to reserve $stateRefs for $lockId but only $updatedRows rows available")
            }
        } catch (e: Exception) {
            log.error("""soft lock update error attempting to reserve states for $lockId and $stateRefs")
                    $e.
                """)
            if (e.cause is StatesNotAvailableException) throw (e.cause as StatesNotAvailableException)
            throw e
        }
    }

    override fun softLockRelease(lockId: UUID, stateRefs: NonEmptySet<StateRef>?) {
        val softLockTimestamp = clock.instant()
        val session = currentDBSession()
        val criteriaBuilder = session.criteriaBuilder
        fun execute(configure: Root<*>.(CriteriaUpdate<*>, Array<Predicate>) -> Any?) = criteriaBuilder.executeUpdate(session) { update ->
            val stateStatusPredication = criteriaBuilder.equal(get<Vault.StateStatus>(VaultSchemaV1.VaultStates::stateStatus.name), Vault.StateStatus.UNCONSUMED)
            val lockIdPredicate = criteriaBuilder.equal(get<String>(VaultSchemaV1.VaultStates::lockId.name), lockId.toString())
            update.set<String>(get<String>(VaultSchemaV1.VaultStates::lockId.name), criteriaBuilder.nullLiteral(String::class.java))
            update.set(get<Instant>(VaultSchemaV1.VaultStates::lockUpdateTime.name), softLockTimestamp)
            configure(update, arrayOf(stateStatusPredication, lockIdPredicate))
        }
        if (stateRefs == null) {
            val update = execute { update, commonPredicates ->
                update.where(*commonPredicates)
            }
            if (update > 0) {
                log.trace { "Releasing $update soft locked states for $lockId" }
            }
        } else {
            try {
                val updatedRows = execute { update, commonPredicates ->
                    val persistentStateRefs = stateRefs.map { PersistentStateRef(it.txhash.bytes.toHexString(), it.index) }
                    val compositeKey = get<PersistentStateRef>(VaultSchemaV1.VaultStates::stateRef.name)
                    val stateRefsPredicate = criteriaBuilder.and(compositeKey.`in`(persistentStateRefs))
                    update.where(*commonPredicates, stateRefsPredicate)
                }
                if (updatedRows > 0) {
                    log.trace { "Releasing $updatedRows soft locked states for $lockId and stateRefs $stateRefs" }
                }
            } catch (e: Exception) {
                log.error("""soft lock update error attempting to release states for $lockId and $stateRefs")
                    $e.
                """)
                throw e
            }
        }
    }

    @Suspendable
    @Throws(StatesNotAvailableException::class)
    override fun <T : FungibleState<*>> tryLockFungibleStatesForSpending(
            lockId: UUID,
            eligibleStatesQuery: QueryCriteria,
            amount: Amount<*>,
            contractStateType: Class<out T>
    ): List<StateAndRef<T>> {
        if (amount.quantity == 0L) {
            return emptyList()
        }

        // Helper to unwrap the token from the Issued object if one exists.
        fun unwrapIssuedAmount(amount: Amount<*>): Any {
            val token = amount.token
            return when (token) {
                is Issued<*> -> token.product
                else -> token
            }
        }

        val unwrappedToken = unwrapIssuedAmount(amount)

        // Enrich QueryCriteria with additional default attributes (such as soft locks).
        // We only want to return RELEVANT states here.
        val sortAttribute = SortAttribute.Standard(Sort.CommonStateAttribute.STATE_REF)
        val sorter = Sort(setOf(Sort.SortColumn(sortAttribute, Sort.Direction.ASC)))
        val enrichedCriteria = QueryCriteria.VaultQueryCriteria(
                contractStateTypes = setOf(contractStateType),
                softLockingCondition = QueryCriteria.SoftLockingCondition(QueryCriteria.SoftLockingType.UNLOCKED_AND_SPECIFIED, listOf(lockId)),
                relevancyStatus = Vault.RelevancyStatus.RELEVANT
        )
        val results = queryBy(contractStateType, enrichedCriteria.and(eligibleStatesQuery), sorter)

        var claimedAmount = 0L
        val claimedStates = mutableListOf<StateAndRef<T>>()
        for (state in results.states) {
            // This method handles Amount<Issued<T>> in FungibleAsset and Amount<T> in FungibleState.
            val issuedAssetToken = unwrapIssuedAmount(state.state.data.amount)

            if (issuedAssetToken == unwrappedToken) {
                claimedStates += state
                claimedAmount += state.state.data.amount.quantity
                if (claimedAmount > amount.quantity) {
                    break
                }
            }
        }
        if (claimedStates.isEmpty() || claimedAmount < amount.quantity) {
            return emptyList()
        }
        softLockReserve(lockId, claimedStates.map { it.ref }.toNonEmptySet())
        return claimedStates
    }

    @VisibleForTesting
    internal fun isRelevant(state: ContractState, myKeys: Set<PublicKey>): Boolean {
        val keysToCheck = when (state) {
        // Sometimes developers forget to add the owning key to participants for OwnableStates.
        // TODO: This logic should probably be moved to OwnableState so we can just do a simple intersection here.
            is OwnableState -> (state.participants.map { it.owningKey } + state.owner.owningKey).toSet()
            else -> state.participants.map { it.owningKey }
        }
        return keysToCheck.any { it.containsAny(myKeys) }
    }

    @Throws(VaultQueryException::class)
    override fun <T : ContractState> _queryBy(criteria: QueryCriteria, paging: PageSpecification, sorting: Sort, contractStateType: Class<out T>): Vault.Page<T> {
        return _queryBy(criteria, paging, sorting, contractStateType, false)
    }

    @Throws(VaultQueryException::class)
    private fun <T : ContractState> _queryBy(criteria: QueryCriteria, paging: PageSpecification, sorting: Sort, contractStateType: Class<out T>, skipPagingChecks: Boolean): Vault.Page<T> {
        log.debug { "Vault Query for contract type: $contractStateType, criteria: $criteria, pagination: $paging, sorting: $sorting" }
        return database.transaction {
            // calculate total results where a page specification has been defined
            var totalStates = -1L
            if (!skipPagingChecks && !paging.isDefault) {
                val count = builder { VaultSchemaV1.VaultStates::recordedTime.count() }
                val countCriteria = QueryCriteria.VaultCustomQueryCriteria(count, Vault.StateStatus.ALL)
                val results = _queryBy(criteria.and(countCriteria), PageSpecification(), Sort(emptyList()), contractStateType, true)  // only skip pagination checks for total results count query
                totalStates = results.otherResults.last() as Long
            }

            val session = getSession()

            val criteriaQuery = criteriaBuilder.createQuery(Tuple::class.java)
            val queryRootVaultStates = criteriaQuery.from(VaultSchemaV1.VaultStates::class.java)

            // TODO: revisit (use single instance of parser for all queries)
            val criteriaParser = HibernateQueryCriteriaParser(contractStateType, contractStateTypeMappings, criteriaBuilder, criteriaQuery, queryRootVaultStates)

            // parse criteria and build where predicates
            criteriaParser.parse(criteria, sorting)

            // prepare query for execution
            val query = session.createQuery(criteriaQuery)

            // pagination checks
            if (!skipPagingChecks && !paging.isDefault) {
                // pagination
                if (paging.pageNumber < DEFAULT_PAGE_NUM) throw VaultQueryException("Page specification: invalid page number ${paging.pageNumber} [page numbers start from $DEFAULT_PAGE_NUM]")
                if (paging.pageSize < 1) throw VaultQueryException("Page specification: invalid page size ${paging.pageSize} [must be a value between 1 and $MAX_PAGE_SIZE]")
            }

            // For both SQLServer and PostgresSQL, firstResult must be >= 0. So we set a floor at 0.
            // TODO: This is a catch-all solution. But why is the default pageNumber set to be -1 in the first place?
            // Even if we set the default pageNumber to be 1 instead, that may not cover the non-default cases.
            // So the floor may be necessary anyway.
            query.firstResult = maxOf(0, (paging.pageNumber - 1) * paging.pageSize)
            val pageSize = paging.pageSize + 1
            query.maxResults = if (pageSize > 0) pageSize else Integer.MAX_VALUE // detection too many results, protected against overflow

            // execution
            val results = query.resultList

            // final pagination check (fail-fast on too many results when no pagination specified)
            if (!skipPagingChecks && paging.isDefault && results.size > DEFAULT_PAGE_SIZE) {
                throw VaultQueryException("There are ${results.size} results, which exceeds the limit of $DEFAULT_PAGE_SIZE for queries that do not specify paging. In order to retrieve these results, provide a `PageSpecification(pageNumber, pageSize)` to the method invoked.")
            }
            val statesAndRefs: MutableList<StateAndRef<T>> = mutableListOf()
            val statesMeta: MutableList<Vault.StateMetadata> = mutableListOf()
            val otherResults: MutableList<Any> = mutableListOf()
            val stateRefs = mutableSetOf<StateRef>()

            results.asSequence()
                    .forEachIndexed { index, result ->
                        if (result[0] is VaultSchemaV1.VaultStates) {
                            if (!paging.isDefault && index == paging.pageSize) // skip last result if paged
                                return@forEachIndexed
                            val vaultState = result[0] as VaultSchemaV1.VaultStates
                            val stateRef = StateRef(SecureHash.parse(vaultState.stateRef!!.txId), vaultState.stateRef!!.index)
                            stateRefs.add(stateRef)
                            statesMeta.add(Vault.StateMetadata(stateRef,
                                    vaultState.contractStateClassName,
                                    vaultState.recordedTime,
                                    vaultState.consumedTime,
                                    vaultState.stateStatus,
                                    vaultState.notary,
                                    vaultState.lockId,
                                    vaultState.lockUpdateTime,
                                    vaultState.relevancyStatus,
                                    constraintInfo(vaultState.constraintType, vaultState.constraintData)
                            ))
                        } else {
                            // TODO: improve typing of returned other results
                            log.debug { "OtherResults: ${Arrays.toString(result.toArray())}" }
                            otherResults.addAll(result.toArray().asList())
                        }
                    }
            if (stateRefs.isNotEmpty())
                statesAndRefs.addAll(uncheckedCast(servicesForResolution.loadStates(stateRefs)))

            Vault.Page(states = statesAndRefs, statesMetadata = statesMeta, stateTypes = criteriaParser.stateTypes, totalStatesAvailable = totalStates, otherResults = otherResults)
        }
    }

    @Throws(VaultQueryException::class)
    override fun <T : ContractState> _trackBy(criteria: QueryCriteria, paging: PageSpecification, sorting: Sort, contractStateType: Class<out T>): DataFeed<Vault.Page<T>, Vault.Update<T>> {
        return concurrentBox.exclusive {
            val snapshotResults = _queryBy(criteria, paging, sorting, contractStateType)
            val updates: Observable<Vault.Update<T>> = uncheckedCast(_updatesPublisher.bufferUntilSubscribed()
                    .filter { it.containsType(contractStateType, snapshotResults.stateTypes) }
                    .map { filterContractStates(it, contractStateType) })
            DataFeed(snapshotResults, updates)
        }
    }

    private fun <T : ContractState> filterContractStates(update: Vault.Update<T>, contractStateType: Class<out T>) =
            update.copy(consumed = filterByContractState(contractStateType, update.consumed),
                    produced = filterByContractState(contractStateType, update.produced))

    private fun <T : ContractState> filterByContractState(contractStateType: Class<out T>, stateAndRefs: Set<StateAndRef<T>>) =
            stateAndRefs.filter { contractStateType.isAssignableFrom(it.state.data.javaClass) }.toSet()

    private fun getSession() = database.currentOrNew().session
    /**
     * Derive list from existing vault states and then incrementally update using vault observables
     */
    fun bootstrapContractStateTypes() {
        val criteria = criteriaBuilder.createQuery(String::class.java)
        val vaultStates = criteria.from(VaultSchemaV1.VaultStates::class.java)
        criteria.select(vaultStates.get("contractStateClassName")).distinct(true)
        val session = getSession()

        val query = session.createQuery(criteria)
        val results = query.resultList
        val distinctTypes = results.map { it }

        val unknownTypes = mutableSetOf<String>()
        distinctTypes.forEach { type ->
            val concreteType: Class<ContractState>? = try {
                uncheckedCast(Class.forName(type))
            } catch (e: ClassNotFoundException) {
                unknownTypes += type
                null
            }
            concreteType?.let {
                val contractTypes = deriveContractTypes(it)
                contractTypes.map {
                    val contractStateType = contractStateTypeMappings.getOrPut(it.name) { mutableSetOf() }
                    contractStateType.add(concreteType.name)
                }
            }
        }
        if (unknownTypes.isNotEmpty()) {
            log.warn("There are unknown contract state types in the vault, which will prevent these states from being used. The relevant CorDapps must be loaded for these states to be used. The types not on the classpath are ${unknownTypes.joinToString(", ", "[", "]")}.")
        }
    }

    private fun <T : ContractState> deriveContractTypes(clazz: Class<T>): Set<Class<T>> {
        val myTypes : MutableSet<Class<T>> = mutableSetOf()
        clazz.superclass?.let {
            if (!it.isInstance(Any::class)) {
                myTypes.add(uncheckedCast(it))
                myTypes.addAll(deriveContractTypes(uncheckedCast(it)))
            }
        }
        clazz.interfaces.forEach {
            if (it != ContractState::class.java) {
                myTypes.add(uncheckedCast(it))
                myTypes.addAll(deriveContractTypes(uncheckedCast(it)))
            }
        }
        return myTypes
    }
}<|MERGE_RESOLUTION|>--- conflicted
+++ resolved
@@ -75,13 +75,8 @@
         val updatesPublisher: rx.Observer<Vault.Update<ContractState>> get() = _updatesPublisher.bufferUntilDatabaseCommit().tee(_rawUpdatesPublisher)
     }
 
-<<<<<<< HEAD
     private val concurrentBox = ConcurrentBox(InnerState())
-    private lateinit var criteriaBuilder: CriteriaBuilder
-=======
-    private val mutex = ThreadBox(InnerState())
     private val criteriaBuilder: CriteriaBuilder by lazy { database.hibernateConfig.sessionFactoryForRegisteredSchemas.criteriaBuilder }
->>>>>>> 92b5900b
     private val persistentStateService = PersistentStateService(schemaService)
 
     /**
