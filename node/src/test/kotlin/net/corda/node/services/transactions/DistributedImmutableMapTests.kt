package net.corda.node.services.transactions

import io.atomix.catalyst.transport.Address
import io.atomix.copycat.client.ConnectionStrategies
import io.atomix.copycat.client.CopycatClient
import io.atomix.copycat.server.CopycatServer
import io.atomix.copycat.server.storage.Storage
import io.atomix.copycat.server.storage.StorageLevel
import net.corda.core.internal.concurrent.asCordaFuture
import net.corda.core.internal.concurrent.transpose
import net.corda.core.utilities.NetworkHostAndPort
import net.corda.core.utilities.getOrThrow
import net.corda.node.services.config.DatabaseConfig
import net.corda.node.utilities.CordaPersistence
import net.corda.node.utilities.configureDatabase
import net.corda.testing.LogHelper
import net.corda.testing.SerializationEnvironmentRule
import net.corda.testing.freeLocalHostAndPort
import net.corda.testing.node.MockServices.Companion.makeTestDataSourceProperties
import net.corda.testing.rigorousMock
import org.junit.After
import org.junit.Before
import org.junit.Rule
import org.junit.Test
import java.util.concurrent.CompletableFuture
import kotlin.test.assertEquals
import kotlin.test.assertTrue

class DistributedImmutableMapTests {
    data class Member(val client: CopycatClient, val server: CopycatServer)

    @Rule
    @JvmField
    val testSerialization = SerializationEnvironmentRule(true)

    private lateinit var cluster: List<Member>
    private val databases: MutableList<CordaPersistence> = mutableListOf()

    @Before
    fun setup() {
        LogHelper.setLevel("-org.apache.activemq")
        cluster = setUpCluster()
    }

    @After
    fun tearDown() {
        LogHelper.reset("org.apache.activemq")
        cluster.map { it.client.close().asCordaFuture() }.transpose().getOrThrow()
        cluster.map { it.server.shutdown().asCordaFuture() }.transpose().getOrThrow()
        databases.forEach { it.close() }
    }

    @Test
    fun `stores entries correctly`() {
        val client = cluster.last().client

        val entries = mapOf("key1" to "value1", "key2" to "value2")

        val conflict = client.submit(DistributedImmutableMap.Commands.PutAll(entries)).getOrThrow()
        assertTrue { conflict.isEmpty() }

        val value1 = client.submit(DistributedImmutableMap.Commands.Get<String, String>("key1"))
        val value2 = client.submit(DistributedImmutableMap.Commands.Get<String, String>("key2"))

        assertEquals(value1.getOrThrow(), "value1")
        assertEquals(value2.getOrThrow(), "value2")
    }

    @Test
    fun `returns conflict for duplicate entries`() {
        val client = cluster.last().client

        val entries = mapOf("key1" to "value1", "key2" to "value2")

        var conflict = client.submit(DistributedImmutableMap.Commands.PutAll(entries)).getOrThrow()
        assertTrue { conflict.isEmpty() }
        conflict = client.submit(DistributedImmutableMap.Commands.PutAll(entries)).getOrThrow()
        assertTrue { conflict == entries }
    }

    private fun setUpCluster(nodeCount: Int = 3): List<Member> {
        val clusterAddress = freeLocalHostAndPort()
        val cluster = mutableListOf(createReplica(clusterAddress))
        for (i in 1..nodeCount) cluster.add(createReplica(freeLocalHostAndPort(), clusterAddress))
        return cluster.map { it.getOrThrow() }
    }

    private fun createReplica(myAddress: NetworkHostAndPort, clusterAddress: NetworkHostAndPort? = null): CompletableFuture<Member> {
        val storage = Storage.builder().withStorageLevel(StorageLevel.MEMORY).build()
        val address = Address(myAddress.host, myAddress.port)
<<<<<<< HEAD
        val database = configureDatabase(makeTestDataSourceProperties(), makeTestDatabaseProperties(), ::makeTestIdentityService)
=======
        val database = configureDatabase(makeTestDataSourceProperties(), DatabaseConfig(serverNameTablePrefix = "PORT_${myAddress.port}_"), rigorousMock())
>>>>>>> 0e371323
        databases.add(database)
        val stateMachineFactory = { DistributedImmutableMap(database, RaftUniquenessProvider.Companion::createMap) }

        val server = CopycatServer.builder(address)
                .withStateMachine(stateMachineFactory)
                .withStorage(storage)
                .build()

        val serverInitFuture = if (clusterAddress != null) {
            val cluster = Address(clusterAddress.host, clusterAddress.port)
            server.join(cluster)
        } else {
            server.bootstrap()
        }

        val client = CopycatClient.builder(address)
                .withConnectionStrategy(ConnectionStrategies.EXPONENTIAL_BACKOFF)
                .build()
        return serverInitFuture.thenCompose { client.connect(address) }.thenApply { Member(it, server) }
    }
}<|MERGE_RESOLUTION|>--- conflicted
+++ resolved
@@ -88,11 +88,7 @@
     private fun createReplica(myAddress: NetworkHostAndPort, clusterAddress: NetworkHostAndPort? = null): CompletableFuture<Member> {
         val storage = Storage.builder().withStorageLevel(StorageLevel.MEMORY).build()
         val address = Address(myAddress.host, myAddress.port)
-<<<<<<< HEAD
-        val database = configureDatabase(makeTestDataSourceProperties(), makeTestDatabaseProperties(), ::makeTestIdentityService)
-=======
         val database = configureDatabase(makeTestDataSourceProperties(), DatabaseConfig(serverNameTablePrefix = "PORT_${myAddress.port}_"), rigorousMock())
->>>>>>> 0e371323
         databases.add(database)
         val stateMachineFactory = { DistributedImmutableMap(database, RaftUniquenessProvider.Companion::createMap) }
 
