package net.corda.node.services.transactions

import com.codahale.metrics.MetricRegistry
<<<<<<< HEAD
import com.typesafe.config.ConfigFactory
=======
>>>>>>> 8acc2f6d
import net.corda.core.contracts.TimeWindow
import net.corda.core.crypto.DigitalSignature
import net.corda.core.crypto.NullKeys
import net.corda.core.crypto.SecureHash
import net.corda.core.crypto.sha256
import net.corda.core.flows.NotarisationRequestSignature
import net.corda.core.flows.NotaryError
import net.corda.core.flows.StateConsumptionDetails
import net.corda.core.identity.CordaX500Name
import net.corda.core.internal.notary.UniquenessProvider
import net.corda.core.utilities.NetworkHostAndPort
import net.corda.core.utilities.minutes
import net.corda.node.services.schema.NodeSchemaService
import net.corda.nodeapi.internal.persistence.CordaPersistence
import net.corda.nodeapi.internal.persistence.DatabaseConfig
<<<<<<< HEAD
import net.corda.notary.jpa.JPANotaryConfiguration
import net.corda.notary.jpa.JPANotarySchemaV1
import net.corda.notary.jpa.JPAUniquenessProvider
import net.corda.notary.mysql.MySQLNotaryConfiguration
import net.corda.notary.mysql.MySQLUniquenessProvider
=======
import net.corda.notary.experimental.raft.RaftConfig
import net.corda.notary.experimental.raft.RaftNotarySchemaV1
import net.corda.notary.experimental.raft.RaftUniquenessProvider
>>>>>>> 8acc2f6d
import net.corda.testing.core.SerializationEnvironmentRule
import net.corda.testing.core.TestIdentity
import net.corda.testing.core.generateStateRef
import net.corda.testing.internal.LogHelper
import net.corda.testing.internal.TestingNamedCacheFactory
import net.corda.testing.internal.configureDatabase
<<<<<<< HEAD
import net.corda.testing.node.MockServices
=======
import net.corda.testing.internal.configureTestSSL
import net.corda.testing.node.MockServices.Companion.makeTestDataSourceProperties
>>>>>>> 8acc2f6d
import net.corda.testing.node.TestClock
import net.corda.testing.node.internal.makeInternalTestDataSourceProperties
import org.junit.After
import org.junit.Before
import org.junit.Rule
import org.junit.Test
import org.junit.runner.RunWith
import org.junit.runners.Parameterized
import java.time.Clock
import kotlin.test.assertEquals

@RunWith(Parameterized::class)
class UniquenessProviderTests(
        private val uniquenessProviderFactory: UniquenessProviderFactory
) {
    companion object {
        @JvmStatic
        @Parameterized.Parameters(name = "{0}")
        fun data(): Collection<UniquenessProviderFactory> = listOf(
                PersistentUniquenessProviderFactory(),
<<<<<<< HEAD
                MySQLUniquenessProviderFactory(),
                JPAUniquenessProviderFactory()
=======
                RaftUniquenessProviderFactory()
>>>>>>> 8acc2f6d
        )
    }

    @Rule
    @JvmField
    val testSerialization = SerializationEnvironmentRule(inheritable = true)
    private val identity = TestIdentity(CordaX500Name("MegaCorp", "London", "GB")).party
    private val txID = SecureHash.randomSHA256()
    private val requestSignature = NotarisationRequestSignature(DigitalSignature.WithKey(NullKeys.NullPublicKey, ByteArray(32)), 0)
    private lateinit var testClock: TestClock
    private lateinit var uniquenessProvider: UniquenessProvider

    @Before
    fun setUp() {
        testClock = TestClock(Clock.systemUTC())
        uniquenessProvider = uniquenessProviderFactory.create(testClock)
        LogHelper.setLevel(uniquenessProvider::class)
    }

    @After
    fun tearDown() {
        uniquenessProviderFactory.cleanUp()
        LogHelper.reset(uniquenessProvider::class)
    }

    /*
        There are 6 types of transactions to test:

                            A   B   C   D   E   F   G
        ================== === === === === === === ===
         Input states       0   0   0   1   1   1   1
         Reference states   0   1   1   0   0   1   1
         Time window        1   0   1   0   1   0   1
        ================== === === === === === === ===

        Here "0" indicates absence, and "1" – presence of components.
     */

    /* Group A: only time window */

    @Test
    fun `commits transaction with valid time window`() {
        val inputState1 = generateStateRef()
        val firstTxId = SecureHash.randomSHA256()
        val timeWindow = TimeWindow.untilOnly(Clock.systemUTC().instant().plus(30.minutes))
        val result = uniquenessProvider.commit(listOf(inputState1), firstTxId, identity, requestSignature, timeWindow).get()
        assertEquals(UniquenessProvider.Result.Success, result)

        // Idempotency: can re-notarise successfully later.
        testClock.advanceBy(90.minutes)
        val result2 = uniquenessProvider.commit(listOf(inputState1), firstTxId, identity, requestSignature, timeWindow).get()
        assertEquals(UniquenessProvider.Result.Success, result2)
    }

    @Test
    fun `rejects transaction with invalid time window`() {
        val inputState1 = generateStateRef()
        val firstTxId = SecureHash.randomSHA256()
        val invalidTimeWindow = TimeWindow.untilOnly(Clock.systemUTC().instant().minus(30.minutes))
        val result = uniquenessProvider.commit(listOf(inputState1), firstTxId, identity, requestSignature, invalidTimeWindow).get()
        val error = (result as UniquenessProvider.Result.Failure).error as NotaryError.TimeWindowInvalid
        assertEquals(invalidTimeWindow, error.txTimeWindow)
    }

    /* Group B: only reference states */

    @Test
    fun `commits transaction with unused reference states`() {
        val firstTxId = SecureHash.randomSHA256()
        val referenceState = generateStateRef()

        val result = uniquenessProvider.commit(emptyList(), firstTxId, identity, requestSignature, references = listOf(referenceState))
                .get()
        assertEquals(UniquenessProvider.Result.Success, result)

        // Idempotency: can re-notarise successfully.
        val result2 = uniquenessProvider.commit(emptyList(), firstTxId, identity, requestSignature, references = listOf(referenceState))
                .get()
        assertEquals(UniquenessProvider.Result.Success, result2)
    }

    @Test
    fun `rejects transaction with previously used reference states`() {
        val firstTxId = SecureHash.randomSHA256()
        val referenceState = generateStateRef()

        val result = uniquenessProvider.commit(listOf(referenceState), firstTxId, identity, requestSignature, references = emptyList())
                .get()
        assertEquals(UniquenessProvider.Result.Success, result)

        // Transaction referencing the spent sate fails.
        val secondTxId = SecureHash.randomSHA256()
        val result2 = uniquenessProvider.commit(emptyList(), secondTxId, identity, requestSignature, references = listOf(referenceState))
                .get()
        val error = (result2 as UniquenessProvider.Result.Failure).error as NotaryError.Conflict
        val conflictCause = error.consumedStates[referenceState]!!
        assertEquals(conflictCause.hashOfTransactionId, firstTxId.sha256())
        assertEquals(StateConsumptionDetails.ConsumedStateType.REFERENCE_INPUT_STATE, conflictCause.type)
    }

    /* Group C: reference states & time window */

    @Test
    fun `commits transaction with unused reference states and valid time window`() {
        val firstTxId = SecureHash.randomSHA256()
        val referenceState = generateStateRef()
        val timeWindow = TimeWindow.untilOnly(Clock.systemUTC().instant().plus(30.minutes))

        val result = uniquenessProvider.commit(emptyList(), firstTxId, identity, requestSignature, timeWindow, references = listOf(referenceState))
                .get()
        assertEquals(UniquenessProvider.Result.Success, result)

        // The reference state gets consumed.
        val result2 = uniquenessProvider.commit(listOf(referenceState), SecureHash.randomSHA256(), identity, requestSignature, timeWindow)
                .get()
        assertEquals(UniquenessProvider.Result.Success, result2)

        // Idempotency: can re-notarise successfully.
        testClock.advanceBy(90.minutes)
        val result3 = uniquenessProvider.commit(emptyList(), firstTxId, identity, requestSignature, timeWindow, references = listOf(referenceState))
                .get()
        assertEquals(UniquenessProvider.Result.Success, result3)
    }

    @Test
    fun `rejects transaction with unused reference states and invalid time window`() {
        val firstTxId = SecureHash.randomSHA256()
        val referenceState = generateStateRef()
        val invalidTimeWindow = TimeWindow.untilOnly(Clock.systemUTC().instant().minus(30.minutes))

        val result = uniquenessProvider.commit(emptyList(), firstTxId, identity, requestSignature, invalidTimeWindow, references = listOf(referenceState))
                .get()
        val error = (result as UniquenessProvider.Result.Failure).error as NotaryError.TimeWindowInvalid
        assertEquals(invalidTimeWindow, error.txTimeWindow)
    }

    @Test
    fun `rejects transaction with previously used reference states and valid time window`() {
        val firstTxId = SecureHash.randomSHA256()
        val referenceState = generateStateRef()

        val result = uniquenessProvider.commit(listOf(referenceState), firstTxId, identity, requestSignature, references = emptyList())
                .get()
        assertEquals(UniquenessProvider.Result.Success, result)

        // Transaction referencing the spent sate fails.
        val secondTxId = SecureHash.randomSHA256()
        val timeWindow = TimeWindow.untilOnly(Clock.systemUTC().instant().plus(30.minutes))
        val result2 = uniquenessProvider.commit(emptyList(), secondTxId, identity, requestSignature, timeWindow, references = listOf(referenceState))
                .get()
        val error = (result2 as UniquenessProvider.Result.Failure).error as NotaryError.Conflict
        val conflictCause = error.consumedStates[referenceState]!!
        assertEquals(conflictCause.hashOfTransactionId, firstTxId.sha256())
        assertEquals(StateConsumptionDetails.ConsumedStateType.REFERENCE_INPUT_STATE, conflictCause.type)
    }

    @Test
    fun `rejects transaction with previously used reference states and invalid time window`() {
        val firstTxId = SecureHash.randomSHA256()
        val referenceState = generateStateRef()

        val result = uniquenessProvider.commit(listOf(referenceState), firstTxId, identity, requestSignature, references = emptyList())
                .get()
        assertEquals(UniquenessProvider.Result.Success, result)

        // Transaction referencing the spent sate fails.
        val secondTxId = SecureHash.randomSHA256()
        val invalidTimeWindow = TimeWindow.untilOnly(Clock.systemUTC().instant().minus(30.minutes))
        val result2 = uniquenessProvider.commit(emptyList(), secondTxId, identity, requestSignature, invalidTimeWindow, references = listOf(referenceState))
                .get()
        val error = (result2 as UniquenessProvider.Result.Failure).error as NotaryError.Conflict
        val conflictCause = error.consumedStates[referenceState]!!
        assertEquals(conflictCause.hashOfTransactionId, firstTxId.sha256())
        assertEquals(StateConsumptionDetails.ConsumedStateType.REFERENCE_INPUT_STATE, conflictCause.type)
    }

    /* Group D: only input states */

    @Test
    fun `commits transaction with unused inputs`() {
        val inputState = generateStateRef()

        val result = uniquenessProvider.commit(listOf(inputState), txID, identity, requestSignature).get()
        assertEquals(UniquenessProvider.Result.Success, result)

        // Idempotency: can re-notarise successfully.
        val result2 = uniquenessProvider.commit(listOf(inputState), txID, identity, requestSignature).get()
        assertEquals(UniquenessProvider.Result.Success, result2)
    }

    @Test
    fun `rejects transaction with previously used inputs`() {
        val inputState = generateStateRef()

        val inputs = listOf(inputState)
        val firstTxId = txID
        val result = uniquenessProvider.commit(inputs, firstTxId, identity, requestSignature).get()
        assertEquals(UniquenessProvider.Result.Success, result)

        val secondTxId = SecureHash.randomSHA256()

        val response: UniquenessProvider.Result = uniquenessProvider.commit(inputs, secondTxId, identity, requestSignature).get()
        val error = (response as UniquenessProvider.Result.Failure).error as NotaryError.Conflict

        val conflictCause = error.consumedStates[inputState]!!
        assertEquals(firstTxId.sha256(), conflictCause.hashOfTransactionId)
    }

    /* Group E: input states & time window */

    @Test
    fun `commits transaction with unused inputs and valid time window`() {
        val inputState = generateStateRef()
        val timeWindow = TimeWindow.untilOnly(Clock.systemUTC().instant().plus(30.minutes))

        val result = uniquenessProvider.commit(listOf(inputState), txID, identity, requestSignature, timeWindow).get()
        assertEquals(UniquenessProvider.Result.Success, result)

        // Idempotency: can re-notarise successfully later.
        testClock.advanceBy(90.minutes)
        val result2 = uniquenessProvider.commit(listOf(inputState), txID, identity, requestSignature, timeWindow).get()
        assertEquals(UniquenessProvider.Result.Success, result2)
    }

    @Test
    fun `rejects transaction with unused inputs and invalid time window`() {
        val inputState = generateStateRef()
        val invalidTimeWindow = TimeWindow.untilOnly(Clock.systemUTC().instant().minus(30.minutes))

        val result = uniquenessProvider.commit(listOf(inputState), txID, identity, requestSignature, invalidTimeWindow).get()
        val error = (result as UniquenessProvider.Result.Failure).error as NotaryError.TimeWindowInvalid
        assertEquals(invalidTimeWindow, error.txTimeWindow)
    }

    @Test
    fun `rejects transaction with previously used inputs and valid time window`() {
        val inputState = generateStateRef()
        val inputs = listOf(inputState)
        val firstTxId = txID
        val result = uniquenessProvider.commit(inputs, firstTxId, identity, requestSignature).get()
        assertEquals(UniquenessProvider.Result.Success, result)

        val secondTxId = SecureHash.randomSHA256()

        val timeWindow = TimeWindow.untilOnly(Clock.systemUTC().instant().plus(30.minutes))
        val response: UniquenessProvider.Result = uniquenessProvider.commit(inputs, secondTxId, identity, requestSignature, timeWindow)
                .get()
        val error = (response as UniquenessProvider.Result.Failure).error as NotaryError.Conflict

        val conflictCause = error.consumedStates[inputState]!!
        assertEquals(firstTxId.sha256(), conflictCause.hashOfTransactionId)
    }

    @Test
    fun `rejects transaction with previously used inputs and invalid time window`() {
        val inputState = generateStateRef()
        val inputs = listOf(inputState)
        val firstTxId = txID
        val result = uniquenessProvider.commit(inputs, firstTxId, identity, requestSignature).get()
        assertEquals(UniquenessProvider.Result.Success, result)

        val secondTxId = SecureHash.randomSHA256()

        val invalidTimeWindow = TimeWindow.untilOnly(Clock.systemUTC().instant().minus(30.minutes))
        val response: UniquenessProvider.Result = uniquenessProvider.commit(inputs, secondTxId, identity, requestSignature, invalidTimeWindow)
                .get()
        val error = (response as UniquenessProvider.Result.Failure).error as NotaryError.Conflict

        val conflictCause = error.consumedStates[inputState]!!
        assertEquals(firstTxId.sha256(), conflictCause.hashOfTransactionId)
    }

    /* Group F: input & reference states */

    @Test
    fun `commits transaction with unused input & reference states`() {
        val firstTxId = SecureHash.randomSHA256()
        val inputState = generateStateRef()
        val referenceState = generateStateRef()
        val timeWindow = TimeWindow.untilOnly(Clock.systemUTC().instant().plus(30.minutes))

        val result = uniquenessProvider.commit(listOf(inputState), firstTxId, identity, requestSignature, timeWindow, references = listOf(referenceState))
                .get()
        assertEquals(UniquenessProvider.Result.Success, result)

        // Idempotency: can re-notarise successfully.
        testClock.advanceBy(90.minutes)
        val result2 = uniquenessProvider.commit(listOf(inputState), firstTxId, identity, requestSignature, timeWindow, references = listOf(referenceState))
                .get()
        assertEquals(UniquenessProvider.Result.Success, result2)
    }

    @Test
    fun `rejects transaction with unused reference states and used input states`() {
        val firstTxId = SecureHash.randomSHA256()
        val inputState = generateStateRef()
        val referenceState = generateStateRef()

        val result = uniquenessProvider.commit(listOf(inputState), firstTxId, identity, requestSignature, references = emptyList()).get()
        assertEquals(UniquenessProvider.Result.Success, result)

        // Transaction referencing the spent sate fails.
        val secondTxId = SecureHash.randomSHA256()
        val timeWindow = TimeWindow.untilOnly(Clock.systemUTC().instant().plus(30.minutes))
        val result2 = uniquenessProvider.commit(listOf(inputState), secondTxId, identity, requestSignature, timeWindow, references = listOf(referenceState))
                .get()
        val error = (result2 as UniquenessProvider.Result.Failure).error as NotaryError.Conflict
        val conflictCause = error.consumedStates[inputState]!!
        assertEquals(conflictCause.hashOfTransactionId, firstTxId.sha256())
        assertEquals(StateConsumptionDetails.ConsumedStateType.INPUT_STATE, conflictCause.type)
    }

    @Test
    fun `rejects transaction with used reference states and unused input states`() {
        val firstTxId = SecureHash.randomSHA256()
        val inputState = generateStateRef()
        val referenceState = generateStateRef()

        val result = uniquenessProvider.commit(listOf(referenceState), firstTxId, identity, requestSignature, references = emptyList())
                .get()
        assertEquals(UniquenessProvider.Result.Success, result)

        // Transaction referencing the spent sate fails.
        val secondTxId = SecureHash.randomSHA256()
        val timeWindow = TimeWindow.untilOnly(Clock.systemUTC().instant().plus(30.minutes))
        val result2 = uniquenessProvider.commit(listOf(inputState), secondTxId, identity, requestSignature, timeWindow, references = listOf(referenceState))
                .get()
        val error = (result2 as UniquenessProvider.Result.Failure).error as NotaryError.Conflict
        val conflictCause = error.consumedStates[referenceState]!!
        assertEquals(conflictCause.hashOfTransactionId, firstTxId.sha256())
        assertEquals(StateConsumptionDetails.ConsumedStateType.REFERENCE_INPUT_STATE, conflictCause.type)
    }

    /* Group G: input, reference states and time window – covered by previous tests. */
}

interface UniquenessProviderFactory {
    fun create(clock: Clock): UniquenessProvider
    fun cleanUp() {}
}

class PersistentUniquenessProviderFactory : UniquenessProviderFactory {
    private var database: CordaPersistence? = null

    override fun create(clock: Clock): UniquenessProvider {
        database?.close()
        database = configureDatabase(MockServices.makeTestDataSourceProperties(), DatabaseConfig(runMigration = true), { null }, { null }, NodeSchemaService(extraSchemas = setOf(NodeNotarySchemaV1)))
        return PersistentUniquenessProvider(clock, database!!, TestingNamedCacheFactory())
    }

    override fun cleanUp() {
        database?.close()
    }
}

<<<<<<< HEAD
class MySQLUniquenessProviderFactory : UniquenessProviderFactory {
    private val dataStoreProperties = makeInternalTestDataSourceProperties(configSupplier = { ConfigFactory.empty() }).apply {
        setProperty("autoCommit", "false")
    }
    private val config = MySQLNotaryConfiguration(dataStoreProperties, maxBatchSize = 10, maxBatchInputStates = 100)

    override fun create(clock: Clock): UniquenessProvider {
        return MySQLUniquenessProvider(MetricRegistry(), clock, config).apply { createTable() }
    }
}

class JPAUniquenessProviderFactory : UniquenessProviderFactory {
    private var database: CordaPersistence? = null
    private val notaryConfig = JPANotaryConfiguration(maxInputStates = 10)
    override fun create(clock: Clock): UniquenessProvider {
        database?.close()
        database = configureDatabase(MockServices.makeTestDataSourceProperties(), DatabaseConfig(runMigration = true), { null }, { null }, NodeSchemaService(extraSchemas = setOf(JPANotarySchemaV1)))
        return JPAUniquenessProvider(clock, database!!, notaryConfig)
    }

    override fun cleanUp() {
=======
class RaftUniquenessProviderFactory : UniquenessProviderFactory {
    private var database: CordaPersistence? = null
    private var provider: RaftUniquenessProvider? = null

    override fun create(clock: Clock): UniquenessProvider {
        database?.close()
        database = configureDatabase(makeTestDataSourceProperties(), DatabaseConfig(), { null }, { null }, NodeSchemaService(extraSchemas = setOf(RaftNotarySchemaV1)))

        val testSSL = configureTestSSL(CordaX500Name("Raft", "London", "GB"))
        val raftNodePort = 10987

        return RaftUniquenessProvider(
                null,
                testSSL,
                database!!,
                clock,
                MetricRegistry(),
                TestingNamedCacheFactory(),
                RaftConfig(NetworkHostAndPort("localhost", raftNodePort), emptyList())
        ).apply {
            start()
            provider = this
        }
    }

    override fun cleanUp() {
        provider?.stop()
>>>>>>> 8acc2f6d
        database?.close()
    }
}<|MERGE_RESOLUTION|>--- conflicted
+++ resolved
@@ -1,10 +1,7 @@
 package net.corda.node.services.transactions
 
 import com.codahale.metrics.MetricRegistry
-<<<<<<< HEAD
 import com.typesafe.config.ConfigFactory
-=======
->>>>>>> 8acc2f6d
 import net.corda.core.contracts.TimeWindow
 import net.corda.core.crypto.DigitalSignature
 import net.corda.core.crypto.NullKeys
@@ -20,29 +17,23 @@
 import net.corda.node.services.schema.NodeSchemaService
 import net.corda.nodeapi.internal.persistence.CordaPersistence
 import net.corda.nodeapi.internal.persistence.DatabaseConfig
-<<<<<<< HEAD
+import net.corda.notary.experimental.raft.RaftConfig
+import net.corda.notary.experimental.raft.RaftNotarySchemaV1
+import net.corda.notary.experimental.raft.RaftUniquenessProvider
 import net.corda.notary.jpa.JPANotaryConfiguration
 import net.corda.notary.jpa.JPANotarySchemaV1
 import net.corda.notary.jpa.JPAUniquenessProvider
 import net.corda.notary.mysql.MySQLNotaryConfiguration
 import net.corda.notary.mysql.MySQLUniquenessProvider
-=======
-import net.corda.notary.experimental.raft.RaftConfig
-import net.corda.notary.experimental.raft.RaftNotarySchemaV1
-import net.corda.notary.experimental.raft.RaftUniquenessProvider
->>>>>>> 8acc2f6d
 import net.corda.testing.core.SerializationEnvironmentRule
 import net.corda.testing.core.TestIdentity
 import net.corda.testing.core.generateStateRef
 import net.corda.testing.internal.LogHelper
 import net.corda.testing.internal.TestingNamedCacheFactory
 import net.corda.testing.internal.configureDatabase
-<<<<<<< HEAD
+import net.corda.testing.internal.configureTestSSL
 import net.corda.testing.node.MockServices
-=======
-import net.corda.testing.internal.configureTestSSL
 import net.corda.testing.node.MockServices.Companion.makeTestDataSourceProperties
->>>>>>> 8acc2f6d
 import net.corda.testing.node.TestClock
 import net.corda.testing.node.internal.makeInternalTestDataSourceProperties
 import org.junit.After
@@ -63,12 +54,9 @@
         @Parameterized.Parameters(name = "{0}")
         fun data(): Collection<UniquenessProviderFactory> = listOf(
                 PersistentUniquenessProviderFactory(),
-<<<<<<< HEAD
+                RaftUniquenessProviderFactory(),
                 MySQLUniquenessProviderFactory(),
                 JPAUniquenessProviderFactory()
-=======
-                RaftUniquenessProviderFactory()
->>>>>>> 8acc2f6d
         )
     }
 
@@ -424,29 +412,6 @@
     }
 }
 
-<<<<<<< HEAD
-class MySQLUniquenessProviderFactory : UniquenessProviderFactory {
-    private val dataStoreProperties = makeInternalTestDataSourceProperties(configSupplier = { ConfigFactory.empty() }).apply {
-        setProperty("autoCommit", "false")
-    }
-    private val config = MySQLNotaryConfiguration(dataStoreProperties, maxBatchSize = 10, maxBatchInputStates = 100)
-
-    override fun create(clock: Clock): UniquenessProvider {
-        return MySQLUniquenessProvider(MetricRegistry(), clock, config).apply { createTable() }
-    }
-}
-
-class JPAUniquenessProviderFactory : UniquenessProviderFactory {
-    private var database: CordaPersistence? = null
-    private val notaryConfig = JPANotaryConfiguration(maxInputStates = 10)
-    override fun create(clock: Clock): UniquenessProvider {
-        database?.close()
-        database = configureDatabase(MockServices.makeTestDataSourceProperties(), DatabaseConfig(runMigration = true), { null }, { null }, NodeSchemaService(extraSchemas = setOf(JPANotarySchemaV1)))
-        return JPAUniquenessProvider(clock, database!!, notaryConfig)
-    }
-
-    override fun cleanUp() {
-=======
 class RaftUniquenessProviderFactory : UniquenessProviderFactory {
     private var database: CordaPersistence? = null
     private var provider: RaftUniquenessProvider? = null
@@ -474,7 +439,31 @@
 
     override fun cleanUp() {
         provider?.stop()
->>>>>>> 8acc2f6d
+        database?.close()
+    }
+}
+
+class MySQLUniquenessProviderFactory : UniquenessProviderFactory {
+    private val dataStoreProperties = makeInternalTestDataSourceProperties(configSupplier = { ConfigFactory.empty() }).apply {
+        setProperty("autoCommit", "false")
+    }
+    private val config = MySQLNotaryConfiguration(dataStoreProperties, maxBatchSize = 10, maxBatchInputStates = 100)
+
+    override fun create(clock: Clock): UniquenessProvider {
+        return MySQLUniquenessProvider(MetricRegistry(), clock, config).apply { createTable() }
+    }
+}
+
+class JPAUniquenessProviderFactory : UniquenessProviderFactory {
+    private var database: CordaPersistence? = null
+    private val notaryConfig = JPANotaryConfiguration(maxInputStates = 10)
+    override fun create(clock: Clock): UniquenessProvider {
+        database?.close()
+        database = configureDatabase(MockServices.makeTestDataSourceProperties(), DatabaseConfig(runMigration = true), { null }, { null }, NodeSchemaService(extraSchemas = setOf(JPANotarySchemaV1)))
+        return JPAUniquenessProvider(clock, database!!, notaryConfig)
+    }
+
+    override fun cleanUp() {
         database?.close()
     }
 }