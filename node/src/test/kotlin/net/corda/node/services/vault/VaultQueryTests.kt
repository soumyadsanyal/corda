/*
 * R3 Proprietary and Confidential
 *
 * Copyright (c) 2018 R3 Limited.  All rights reserved.
 *
 * The intellectual and technical concepts contained herein are proprietary to R3 and its suppliers and are protected by trade secret law.
 *
 * Distribution of this file or any portion thereof via any medium without the express permission of R3 is strictly prohibited.
 */

package net.corda.node.services.vault

import net.corda.core.contracts.*
import net.corda.core.crypto.SecureHash
import net.corda.core.crypto.generateKeyPair
import net.corda.core.crypto.toStringShort
import net.corda.core.identity.CordaX500Name
import net.corda.core.identity.Party
import net.corda.core.internal.packageName
import net.corda.core.node.services.*
import net.corda.core.node.services.vault.*
import net.corda.core.node.services.vault.QueryCriteria.*
import net.corda.core.transactions.TransactionBuilder
import net.corda.core.utilities.*
import net.corda.finance.*
import net.corda.finance.contracts.CommercialPaper
import net.corda.finance.contracts.Commodity
import net.corda.finance.contracts.DealState
import net.corda.finance.contracts.asset.Cash
import net.corda.finance.contracts.asset.cash.selection.AbstractCashSelection
import net.corda.finance.sampleschemas.SampleCashSchemaV3
import net.corda.finance.schemas.CashSchemaV1
import net.corda.finance.schemas.CashSchemaV1.PersistentCashState
import net.corda.finance.schemas.CommercialPaperSchemaV1
import net.corda.finance.schemas.SampleCashSchemaV2
import net.corda.finance.schemas.SampleCashSchemaV3
import net.corda.node.internal.configureDatabase
import net.corda.nodeapi.internal.persistence.CordaPersistence
import net.corda.nodeapi.internal.persistence.DatabaseConfig
import net.corda.nodeapi.internal.persistence.DatabaseTransaction
import net.corda.testing.core.*
import net.corda.testing.internal.TEST_TX_TIME
import net.corda.testing.internal.rigorousMock
<<<<<<< HEAD
import net.corda.testing.internal.vault.*
=======
import net.corda.testing.internal.vault.DUMMY_LINEAR_CONTRACT_PROGRAM_ID
import net.corda.testing.internal.vault.DummyLinearContract
import net.corda.testing.internal.vault.DummyLinearStateSchemaV1
import net.corda.testing.internal.vault.VaultFiller
>>>>>>> 7ac7e991
import net.corda.testing.node.MockServices
import net.corda.testing.node.MockServices.Companion.makeTestDatabaseAndMockServices
import net.corda.testing.node.makeTestIdentityService
import org.assertj.core.api.Assertions.assertThat
import org.junit.ClassRule
import org.junit.Ignore
import org.junit.Rule
import org.junit.Test
import org.junit.rules.ExpectedException
import org.junit.rules.ExternalResource
import java.lang.Thread.sleep
import java.time.Instant
import java.time.LocalDate
import java.time.ZoneOffset
import java.time.temporal.ChronoUnit
import java.util.*

<<<<<<< HEAD
open class VaultQueryTests {
    private companion object {
        val alice = TestIdentity(ALICE_NAME, 70)
        val bankOfCorda = TestIdentity(BOC_NAME)
        val bigCorp = TestIdentity(CordaX500Name("BigCorporation", "New York", "US"))
        val bob = TestIdentity(BOB_NAME, 80)
        val cashNotary = TestIdentity(CordaX500Name("Cash Notary Service", "Zurich", "CH"), 21)
        val charlie = TestIdentity(CHARLIE_NAME, 90)
        val dummyCashIssuer = TestIdentity(CordaX500Name("Snake Oil Issuer", "London", "GB"), 10)
        val DUMMY_CASH_ISSUER = dummyCashIssuer.ref(1)
        val dummyNotary = TestIdentity(DUMMY_NOTARY_NAME, 20)
        val DUMMY_OBLIGATION_ISSUER = TestIdentity(CordaX500Name("Snake Oil Issuer", "London", "GB"), 10).party
        val megaCorp = TestIdentity(CordaX500Name("MegaCorp", "London", "GB"))
        val miniCorp = TestIdentity(CordaX500Name("MiniCorp", "London", "GB"))
        val ALICE get() = alice.party
        val ALICE_IDENTITY get() = alice.identity
        val BIG_CORP get() = bigCorp.party
        val BIG_CORP_IDENTITY get() = bigCorp.identity
        val BOB get() = bob.party
        val BOB_IDENTITY get() = bob.identity
        val BOC get() = bankOfCorda.party
        val BOC_IDENTITY get() = bankOfCorda.identity
        val BOC_KEY get() = bankOfCorda.keyPair
        val BOC_PUBKEY get() = bankOfCorda.publicKey
        val CASH_NOTARY get() = cashNotary.party
        val CASH_NOTARY_IDENTITY get() = cashNotary.identity
        val CHARLIE get() = charlie.party
        val CHARLIE_IDENTITY get() = charlie.identity
        val DUMMY_NOTARY get() = dummyNotary.party
        val DUMMY_NOTARY_KEY get() = dummyNotary.keyPair
        val MEGA_CORP_IDENTITY get() = megaCorp.identity
        val MEGA_CORP_PUBKEY get() = megaCorp.publicKey
        val MEGA_CORP_KEY get() = megaCorp.keyPair
        val MEGA_CORP get() = megaCorp.party
        val MINI_CORP_IDENTITY get() = miniCorp.identity
        val MINI_CORP get() = miniCorp.party

        private val cordappPackages = listOf(
                "net.corda.testing.contracts",
                "net.corda.finance.contracts",
                CashSchemaV1::class.packageName,
                DummyLinearStateSchemaV1::class.packageName,
                SampleCashSchemaV3::class.packageName)
        private lateinit var services: MockServices
        private lateinit var vaultFiller: VaultFiller
        private lateinit var vaultFillerCashNotary: VaultFiller
        private lateinit var notaryServices: MockServices
        private val vaultService: VaultService get() = services.vaultService
        private lateinit var identitySvc: IdentityService
        private lateinit var database: CordaPersistence

        @BeforeClass @JvmStatic
        fun setUpClass() {
            // register additional identities
            val databaseAndServices = makeTestDatabaseAndMockServices(
                    cordappPackages,
                    makeTestIdentityService(MEGA_CORP_IDENTITY, MINI_CORP_IDENTITY, dummyCashIssuer.identity, dummyNotary.identity),
                    Companion.megaCorp,
                    moreKeys = DUMMY_NOTARY_KEY)
            database = databaseAndServices.first
            services = databaseAndServices.second
            vaultFiller = VaultFiller(services, dummyNotary)
            vaultFillerCashNotary = VaultFiller(services, dummyNotary, CASH_NOTARY)
            notaryServices = MockServices(cordappPackages, dummyNotary, rigorousMock(), dummyCashIssuer.keyPair, BOC_KEY, MEGA_CORP_KEY)
            identitySvc = services.identityService
            // Register all of the identities we're going to use
            (notaryServices.myInfo.legalIdentitiesAndCerts + BOC_IDENTITY + CASH_NOTARY_IDENTITY + MINI_CORP_IDENTITY + MEGA_CORP_IDENTITY).forEach { identity ->
                services.identityService.verifyAndRegisterIdentity(identity)
            }
=======
interface VaultQueryParties {
    val alice: TestIdentity
    val bankOfCorda: TestIdentity
    val bigCorp: TestIdentity
    val bob: TestIdentity
    val cashNotary: TestIdentity
    val charlie: TestIdentity
    val dummyCashIssuer: TestIdentity
    val DUMMY_CASH_ISSUER: PartyAndReference
    val dummyNotary: TestIdentity
    val DUMMY_OBLIGATION_ISSUER: Party
    val megaCorp: TestIdentity
    val miniCorp: TestIdentity

    val ALICE get() = alice.party
    val ALICE_IDENTITY get() = alice.identity
    val BIG_CORP get() = bigCorp.party
    val BIG_CORP_IDENTITY get() = bigCorp.identity
    val BOB get() = bob.party
    val BOB_IDENTITY get() = bob.identity
    val BOC get() = bankOfCorda.party
    val BOC_IDENTITY get() = bankOfCorda.identity
    val BOC_KEY get() = bankOfCorda.keyPair
    val BOC_PUBKEY get() = bankOfCorda.publicKey
    val CASH_NOTARY get() = cashNotary.party
    val CASH_NOTARY_IDENTITY get() = cashNotary.identity
    val CHARLIE get() = charlie.party
    val CHARLIE_IDENTITY get() = charlie.identity
    val DUMMY_NOTARY get() = dummyNotary.party
    val DUMMY_NOTARY_KEY get() = dummyNotary.keyPair
    val MEGA_CORP_IDENTITY get() = megaCorp.identity
    val MEGA_CORP_PUBKEY get() = megaCorp.publicKey
    val MEGA_CORP_KEY get() = megaCorp.keyPair
    val MEGA_CORP get() = megaCorp.party
    val MINI_CORP_IDENTITY get() = miniCorp.identity
    val MINI_CORP get() = miniCorp.party

    val services: MockServices
    val vaultFiller: VaultFiller
    val vaultFillerCashNotary: VaultFiller
    val notaryServices: MockServices
    val vaultService: VaultService
    val identitySvc: IdentityService
    val database: CordaPersistence

    val cordappPackages: List<String>
}

open class VaultQueryTestRule : ExternalResource(), VaultQueryParties {

    override val alice = TestIdentity(ALICE_NAME, 70)
    override val bankOfCorda = TestIdentity(BOC_NAME)
    override val bigCorp = TestIdentity(CordaX500Name("BigCorporation", "New York", "US"))
    override val bob = TestIdentity(BOB_NAME, 80)
    override val cashNotary = TestIdentity(CordaX500Name("Cash Notary Service", "Zurich", "CH"), 21)
    override val charlie = TestIdentity(CHARLIE_NAME, 90)
    override val dummyCashIssuer = TestIdentity(CordaX500Name("Snake Oil Issuer", "London", "GB"), 10)
    override val DUMMY_CASH_ISSUER = dummyCashIssuer.ref(1)
    override val dummyNotary = TestIdentity(DUMMY_NOTARY_NAME, 20)
    override val DUMMY_OBLIGATION_ISSUER = TestIdentity(CordaX500Name("Snake Oil Issuer", "London", "GB"), 10).party
    override val megaCorp = TestIdentity(CordaX500Name("MegaCorp", "London", "GB"))
    override val miniCorp = TestIdentity(CordaX500Name("MiniCorp", "London", "GB"))
    override val MINI_CORP get() = miniCorp.party

    override val cordappPackages = listOf(
            "net.corda.testing.contracts",
            "net.corda.finance.contracts",
            CashSchemaV1::class.packageName,
            DummyLinearStateSchemaV1::class.packageName,
            SampleCashSchemaV3::class.packageName)

    override lateinit var services: MockServices
    override lateinit var vaultFiller: VaultFiller
    override lateinit var vaultFillerCashNotary: VaultFiller
    override lateinit var notaryServices: MockServices
    override val vaultService: VaultService get() = services.vaultService
    override lateinit var identitySvc: IdentityService
    override lateinit var database: CordaPersistence


    override fun before() {
        // register additional identities
        val databaseAndServices = makeTestDatabaseAndMockServices(
                cordappPackages,
                makeTestIdentityService(MEGA_CORP_IDENTITY, MINI_CORP_IDENTITY, dummyCashIssuer.identity, dummyNotary.identity),
                megaCorp,
                moreKeys = DUMMY_NOTARY_KEY)
        database = databaseAndServices.first
        services = databaseAndServices.second
        vaultFiller = VaultFiller(services, dummyNotary)
        vaultFillerCashNotary = VaultFiller(services, dummyNotary, CASH_NOTARY)
        notaryServices = MockServices(cordappPackages, dummyNotary, rigorousMock(), dummyCashIssuer.keyPair, BOC_KEY, MEGA_CORP_KEY)
        identitySvc = services.identityService
        // Register all of the identities we're going to use
        (notaryServices.myInfo.legalIdentitiesAndCerts + BOC_IDENTITY + CASH_NOTARY_IDENTITY + MINI_CORP_IDENTITY + MEGA_CORP_IDENTITY).forEach { identity ->
            services.identityService.verifyAndRegisterIdentity(identity)
>>>>>>> 7ac7e991
        }

        @AfterClass @JvmStatic
        fun afterClass() {
            database.close()
        }
    }

    override fun after() {
        database.close()
    }
}

class VaultQueryRollbackRule(val vaultQueryParties: VaultQueryParties) : ExternalResource() {

<<<<<<< HEAD
=======
    lateinit var transaction: DatabaseTransaction

    override fun before() {
        transaction = vaultQueryParties.database.newTransaction()
    }

    override fun after() {
        transaction.rollback()
        transaction.close()
    }
}

abstract class VaultQueryTestsBase : VaultQueryParties {

>>>>>>> 7ac7e991
    @Rule
    @JvmField
    val expectedEx: ExpectedException = ExpectedException.none()

    @Suppress("LeakingThis")
    @Rule
    @JvmField
    val transactionRule = VaultQueryRollbackRule(this)

<<<<<<< HEAD
    @Before
    open fun setUp() {
        transaction = database.newTransaction()
    }

    @After
    open fun tearDown() {
        transaction.rollback()
        transaction.close()
    }
=======
    companion object {
        @ClassRule @JvmField
        val testSerialization = SerializationEnvironmentRule()
    }

>>>>>>> 7ac7e991

    /**
     * Helper method for generating a Persistent H2 test database
     */
    @Ignore
    @Test
    fun createPersistentTestDb() {
        val database = configureDatabase(makePersistentDataSourceProperties(), DatabaseConfig(runMigration = true), identitySvc)
        setUpDb(database, 5000)

        database.close()
    }

    private fun consumeCash(amount: Amount<Currency>) = vaultFiller.consumeCash(amount, CHARLIE)
    private fun setUpDb(_database: CordaPersistence, delay: Long = 0) {
        _database.transaction {
            // create new states
            vaultFiller.fillWithSomeTestCash(100.DOLLARS, notaryServices, 10, DUMMY_CASH_ISSUER)
            val linearStatesXYZ = vaultFiller.fillWithSomeTestLinearStates(1, "XYZ")
            val linearStatesJKL = vaultFiller.fillWithSomeTestLinearStates(2, "JKL")
            vaultFiller.fillWithSomeTestLinearStates(3, "ABC")
            val dealStates = vaultFiller.fillWithSomeTestDeals(listOf("123", "456", "789"))
            // Total unconsumed states = 10 + 1 + 2 + 3 + 3 = 19
            sleep(delay)

            // consume some states
            vaultFiller.consumeLinearStates(linearStatesXYZ.states.toList())
            vaultFiller.consumeLinearStates(linearStatesJKL.states.toList())
            vaultFiller.consumeDeals(dealStates.states.filter { it.state.data.linearId.externalId == "456" })
            consumeCash(50.DOLLARS)
            // Total unconsumed states = 4 + 3 + 2 + 1 (new cash change) = 10
            // Total consumed states = 6 + 1 + 2 + 1 = 10
        }
    }

    private fun makePersistentDataSourceProperties(): Properties {
        val props = Properties()
        props.setProperty("dataSourceClassName", "org.h2.jdbcx.JdbcDataSource")
        props.setProperty("dataSource.url", "jdbc:h2:~/test/vault_query_persistence;DB_CLOSE_ON_EXIT=TRUE")
        props.setProperty("dataSource.user", "sa")
        props.setProperty("dataSource.password", "")
        return props
    }

    /**
     * Query API tests
     */

    /** Generic Query tests
    (combining both FungibleState and LinearState contract types) */

    @Test
    fun `criteria with field from mapped superclass`() {
        database.transaction {
            val expression = builder {
                SampleCashSchemaV2.PersistentCashState::quantity.sum(
                        groupByColumns = listOf(SampleCashSchemaV2.PersistentCashState::currency),
                        orderBy = Sort.Direction.ASC
                )
            }
            val criteria = VaultCustomQueryCriteria(expression)
            vaultService.queryBy<FungibleAsset<*>>(criteria)
        }
    }

    @Test
    fun `criteria with field from mapped superclass of superclass`() {
        database.transaction {
            val expression = builder {
                SampleCashSchemaV2.PersistentCashState::quantity.sum(
                        groupByColumns = listOf(SampleCashSchemaV2.PersistentCashState::currency, SampleCashSchemaV2.PersistentCashState::stateRef),
                        orderBy = Sort.Direction.ASC
                )
            }
            val criteria = VaultCustomQueryCriteria(expression)
            vaultService.queryBy<FungibleAsset<*>>(criteria)
        }
    }

    @Test
    fun `unconsumed states simple`() {
        database.transaction {
            vaultFiller.fillWithSomeTestCash(100.DOLLARS, notaryServices, 3, DUMMY_CASH_ISSUER)
            vaultFiller.fillWithSomeTestLinearStates(10)
            vaultFiller.fillWithSomeTestDeals(listOf("123", "456", "789"))
            // DOCSTART VaultQueryExample1
            val result = vaultService.queryBy<ContractState>()

            /**
             * Query result returns a [Vault.Page] which contains:
             *  1) actual states as a list of [StateAndRef]
             *  2) state reference and associated vault metadata as a list of [Vault.StateMetadata]
             *  3) [PageSpecification] used to delimit the size of items returned in the result set (defaults to [DEFAULT_PAGE_SIZE])
             *  4) Total number of items available (to aid further pagination if required)
             */
            val states = result.states
            val metadata = result.statesMetadata

            // DOCEND VaultQueryExample1
            assertThat(states).hasSize(16)
            assertThat(metadata).hasSize(16)
        }
    }

    @Test
    fun `unconsumed states verbose`() {
        database.transaction {
            vaultFiller.fillWithSomeTestCash(100.DOLLARS, notaryServices, 3, DUMMY_CASH_ISSUER)
            vaultFiller.fillWithSomeTestLinearStates(10)
            vaultFiller.fillWithSomeTestDeals(listOf("123", "456", "789"))
            val criteria = VaultQueryCriteria() // default is UNCONSUMED
            val result = vaultService.queryBy<ContractState>(criteria)

            assertThat(result.states).hasSize(16)
            assertThat(result.statesMetadata).hasSize(16)
        }
    }

    @Test
    fun `unconsumed states with count`() {
        database.transaction {
            repeat(4) {
                vaultFiller.fillWithSomeTestCash(25.DOLLARS, notaryServices, 1, DUMMY_CASH_ISSUER)
            }
            val paging = PageSpecification(DEFAULT_PAGE_NUM, 10)
            val criteria = VaultQueryCriteria(status = Vault.StateStatus.ALL)
            val resultsBeforeConsume = vaultService.queryBy<ContractState>(criteria, paging)
            assertThat(resultsBeforeConsume.states).hasSize(4)
            assertThat(resultsBeforeConsume.totalStatesAvailable).isEqualTo(4)
            consumeCash(75.DOLLARS)
            val consumedCriteria = VaultQueryCriteria(status = Vault.StateStatus.UNCONSUMED)
            val resultsAfterConsume = vaultService.queryBy<ContractState>(consumedCriteria, paging)
            assertThat(resultsAfterConsume.states).hasSize(1)
            assertThat(resultsAfterConsume.totalStatesAvailable).isEqualTo(1)
        }
    }

    @Test
    fun `unconsumed cash states simple`() {
        database.transaction {
            vaultFiller.fillWithSomeTestCash(100.DOLLARS, notaryServices, 3, DUMMY_CASH_ISSUER)
            vaultFiller.fillWithSomeTestLinearStates(10)
            vaultFiller.fillWithSomeTestDeals(listOf("123", "456", "789"))
            val result = vaultService.queryBy<Cash.State>()

            assertThat(result.states).hasSize(3)
            assertThat(result.statesMetadata).hasSize(3)
        }
    }

    @Test
    fun `unconsumed cash states verbose`() {
        database.transaction {
            vaultFiller.fillWithSomeTestCash(100.DOLLARS, notaryServices, 3, DUMMY_CASH_ISSUER)
            vaultFiller.fillWithSomeTestLinearStates(10)
            vaultFiller.fillWithSomeTestDeals(listOf("123", "456", "789"))
            val criteria = VaultQueryCriteria() // default is UNCONSUMED
            val result = vaultService.queryBy<Cash.State>(criteria)

            assertThat(result.states).hasSize(3)
            assertThat(result.statesMetadata).hasSize(3)
        }
    }

    @Test
    fun `unconsumed cash states sorted by state ref`() {
        val stateRefs: MutableList<StateRef> = mutableListOf()
        database.transaction {
            val issuedStates = vaultFiller.fillWithSomeTestCash(100.DOLLARS, notaryServices, 10, DUMMY_CASH_ISSUER)
            val issuedStateRefs = issuedStates.states.map { it.ref }.toList()
            stateRefs.addAll(issuedStateRefs)
            this.session.flush()

            val spentStates = consumeCash(25.DOLLARS)
            val consumedStateRefs = spentStates.consumed.map { it.ref }.toList()
            val producedStateRefs = spentStates.produced.map { it.ref }.toList()
            stateRefs.addAll(consumedStateRefs.plus(producedStateRefs))

            val sortAttribute = SortAttribute.Standard(Sort.CommonStateAttribute.STATE_REF)
            val criteria = VaultQueryCriteria()
            val results = vaultService.queryBy<Cash.State>(criteria, Sort(setOf(Sort.SortColumn(sortAttribute, Sort.Direction.ASC))))

            // default StateRef sort is by index then txnId:
            // order by
            //    vaultschem1_.output_index,
            //    vaultschem1_.transaction_id asc
            assertThat(results.states).hasSize(8)       // -3 CONSUMED + 1 NEW UNCONSUMED (change)

            val sortedStateRefs = stateRefs.sortedBy { it.index }

            assertThat(results.states.first().ref.index).isEqualTo(sortedStateRefs.first().index)   // 0
            assertThat(results.states.last().ref.index).isEqualTo(sortedStateRefs.last().index)     // 1
        }
    }

    @Test
    fun `unconsumed cash states sorted by state ref txnId and index`() {
        val consumed = mutableSetOf<SecureHash>()
        database.transaction {
            vaultFiller.fillWithSomeTestCash(100.DOLLARS, notaryServices, 10, DUMMY_CASH_ISSUER)
            this.session.flush()

            consumeCash(10.DOLLARS).consumed.forEach { consumed += it.ref.txhash }
            consumeCash(10.DOLLARS).consumed.forEach { consumed += it.ref.txhash }
            val sortAttributeTxnId = SortAttribute.Standard(Sort.CommonStateAttribute.STATE_REF_TXN_ID)
            val sortAttributeIndex = SortAttribute.Standard(Sort.CommonStateAttribute.STATE_REF_INDEX)
            val sortBy = Sort(setOf(Sort.SortColumn(sortAttributeTxnId, Sort.Direction.ASC),
                    Sort.SortColumn(sortAttributeIndex, Sort.Direction.ASC)))
            val criteria = VaultQueryCriteria()
            val results = vaultService.queryBy<Cash.State>(criteria, sortBy)

            results.statesMetadata.forEach {
                println(" ${it.ref}")
                assertThat(it.status).isEqualTo(Vault.StateStatus.UNCONSUMED)
            }
            val sorted = results.states.sortedBy { it.ref.toString() }
            assertThat(results.states).isEqualTo(sorted)
            assertThat(results.states).allSatisfy { !consumed.contains(it.ref.txhash) }
        }
    }

    @Test
    fun `unconsumed states for state refs`() {
        database.transaction {
            vaultFiller.fillWithSomeTestLinearStates(8)
            val issuedStates = vaultFiller.fillWithSomeTestLinearStates(2)
            val stateRefs = issuedStates.states.map { it.ref }.toList()

            // DOCSTART VaultQueryExample2
            val sortAttribute = SortAttribute.Standard(Sort.CommonStateAttribute.STATE_REF_TXN_ID)
            val criteria = VaultQueryCriteria(stateRefs = listOf(stateRefs.first(), stateRefs.last()))
            val results = vaultService.queryBy<DummyLinearContract.State>(criteria, Sort(setOf(Sort.SortColumn(sortAttribute, Sort.Direction.ASC))))
            // DOCEND VaultQueryExample2

            assertThat(results.states).hasSize(2)

            val sortedStateRefs = stateRefs.sortedBy { it.txhash.bytes.toHexString() }
            assertThat(results.states.first().ref).isEqualTo(sortedStateRefs.first())
            assertThat(results.states.last().ref).isEqualTo(sortedStateRefs.last())
        }
    }

    @Test
    fun `unconsumed states for contract state types`() {
        database.transaction {
            vaultFiller.fillWithSomeTestCash(100.DOLLARS, notaryServices, 3, DUMMY_CASH_ISSUER)
            vaultFiller.fillWithSomeTestLinearStates(10)
            vaultFiller.fillWithSomeTestDeals(listOf("123", "456", "789"))
            // default State.Status is UNCONSUMED
            // DOCSTART VaultQueryExample3
            val criteria = VaultQueryCriteria(contractStateTypes = setOf(Cash.State::class.java, DealState::class.java))
            val results = vaultService.queryBy<ContractState>(criteria)
            // DOCEND VaultQueryExample3
            assertThat(results.states).hasSize(6)
        }
    }

    @Test
    fun `consumed states`() {
        database.transaction {
            vaultFiller.fillWithSomeTestCash(100.DOLLARS, notaryServices, 3, DUMMY_CASH_ISSUER)
            val linearStates = vaultFiller.fillWithSomeTestLinearStates(2, "TEST") // create 2 states with same externalId
            vaultFiller.fillWithSomeTestLinearStates(8)
            val dealStates = vaultFiller.fillWithSomeTestDeals(listOf("123", "456", "789"))
            vaultFiller.consumeLinearStates(linearStates.states.toList())
            vaultFiller.consumeDeals(dealStates.states.filter { it.state.data.linearId.externalId == "456" })
            consumeCash(50.DOLLARS)
            val criteria = VaultQueryCriteria(status = Vault.StateStatus.CONSUMED)
            val results = vaultService.queryBy<ContractState>(criteria)
            assertThat(results.states).hasSize(5)
        }
    }

    @Test
    fun `consumed states with count`() {
        database.transaction {
            repeat(4) {
                vaultFiller.fillWithSomeTestCash(25.DOLLARS, notaryServices, 1, DUMMY_CASH_ISSUER)
            }
            val paging = PageSpecification(DEFAULT_PAGE_NUM, 10)
            val criteria = VaultQueryCriteria(status = Vault.StateStatus.ALL)
            val resultsBeforeConsume = vaultService.queryBy<ContractState>(criteria, paging)
            assertThat(resultsBeforeConsume.states).hasSize(4)
            assertThat(resultsBeforeConsume.totalStatesAvailable).isEqualTo(4)
            consumeCash(75.DOLLARS)
            val consumedCriteria = VaultQueryCriteria(status = Vault.StateStatus.CONSUMED)
            val resultsAfterConsume = vaultService.queryBy<ContractState>(consumedCriteria, paging)
            assertThat(resultsAfterConsume.states).hasSize(3)
            assertThat(resultsAfterConsume.totalStatesAvailable).isEqualTo(3)
        }
    }

    @Test
    fun `all states`() {
        database.transaction {
            vaultFiller.fillWithSomeTestCash(100.DOLLARS, notaryServices, 3, DUMMY_CASH_ISSUER)
            val linearStates = vaultFiller.fillWithSomeTestLinearStates(2, "TEST") // create 2 results with same UID
            vaultFiller.fillWithSomeTestLinearStates(8)
            val dealStates = vaultFiller.fillWithSomeTestDeals(listOf("123", "456", "789"))

            vaultFiller.consumeLinearStates(linearStates.states.toList())
            vaultFiller.consumeDeals(dealStates.states.filter { it.state.data.linearId.externalId == "456" })

            consumeCash(50.DOLLARS) // generates a new change state!

            val criteria = VaultQueryCriteria(status = Vault.StateStatus.ALL)
            val results = vaultService.queryBy<ContractState>(criteria)
            assertThat(results.states).hasSize(17)
        }
    }

    @Test
    fun `all states with count`() {
        database.transaction {
            vaultFiller.fillWithSomeTestCash(100.DOLLARS, notaryServices, 1, DUMMY_CASH_ISSUER)
            val criteria = VaultQueryCriteria(status = Vault.StateStatus.ALL)
            val paging = PageSpecification(DEFAULT_PAGE_NUM, 10)

            val resultsBeforeConsume = vaultService.queryBy<ContractState>(criteria, paging)
            assertThat(resultsBeforeConsume.states).hasSize(1)
            assertThat(resultsBeforeConsume.totalStatesAvailable).isEqualTo(1)
            consumeCash(50.DOLLARS)    // consumed 100 (spent), produced 50 (change)
            val resultsAfterConsume = vaultService.queryBy<ContractState>(criteria, paging)
            assertThat(resultsAfterConsume.states).hasSize(2)
            assertThat(resultsAfterConsume.totalStatesAvailable).isEqualTo(2)
        }
    }

    @Test
    fun `unconsumed states by notary`() {
        database.transaction {
            vaultFillerCashNotary.fillWithSomeTestCash(100.DOLLARS, notaryServices, 3, DUMMY_CASH_ISSUER)
            vaultFiller.fillWithSomeTestLinearStates(10)
            vaultFiller.fillWithSomeTestDeals(listOf("123", "456", "789"))
            // DOCSTART VaultQueryExample4
            val criteria = VaultQueryCriteria(notary = listOf(CASH_NOTARY))
            val results = vaultService.queryBy<ContractState>(criteria)
            // DOCEND VaultQueryExample4
            assertThat(results.states).hasSize(3)
        }
    }

    @Test
    fun `unconsumed linear states for single participant`() {
        database.transaction {
            identitySvc.verifyAndRegisterIdentity(BIG_CORP_IDENTITY)
            vaultFiller.fillWithSomeTestLinearStates(2, "TEST", participants = listOf(MEGA_CORP, MINI_CORP))
            vaultFiller.fillWithSomeTestDeals(listOf("456"), participants = listOf(MEGA_CORP, BIG_CORP))
            vaultFiller.fillWithSomeTestDeals(listOf("123", "789"), participants = listOf(BIG_CORP))
            val criteria = LinearStateQueryCriteria(participants = listOf(BIG_CORP))
            val results = vaultService.queryBy<ContractState>(criteria)
            assertThat(results.states).hasSize(3)
        }
    }

    @Test
    fun `unconsumed linear states for two participants`() {
        database.transaction {
            identitySvc.verifyAndRegisterIdentity(BIG_CORP_IDENTITY)
            vaultFiller.fillWithSomeTestLinearStates(2, "TEST", participants = listOf(MEGA_CORP, MINI_CORP))
            vaultFiller.fillWithSomeTestDeals(listOf("456"), participants = listOf(MEGA_CORP, BIG_CORP))
            vaultFiller.fillWithSomeTestDeals(listOf("123", "789"), participants = listOf(MEGA_CORP))
            // DOCSTART VaultQueryExample5
            val criteria = LinearStateQueryCriteria(participants = listOf(BIG_CORP, MINI_CORP))
            val results = vaultService.queryBy<ContractState>(criteria)
            // DOCEND VaultQueryExample5

            assertThat(results.states).hasSize(3)
        }
    }

    @Test
    fun `unconsumed states with soft locking`() {
        database.transaction {
            val issuedStates = vaultFillerCashNotary.fillWithSomeTestCash(100.DOLLARS, notaryServices, 10, DUMMY_CASH_ISSUER).states.toList()
            vaultService.softLockReserve(UUID.randomUUID(), NonEmptySet.of(issuedStates[1].ref, issuedStates[2].ref, issuedStates[3].ref))
            val lockId1 = UUID.randomUUID()
            vaultService.softLockReserve(lockId1, NonEmptySet.of(issuedStates[4].ref, issuedStates[5].ref))
            val lockId2 = UUID.randomUUID()
            vaultService.softLockReserve(lockId2, NonEmptySet.of(issuedStates[6].ref))

            // excluding soft locked states
            val criteriaExclusive = VaultQueryCriteria(softLockingCondition = SoftLockingCondition(SoftLockingType.UNLOCKED_ONLY))
            val resultsExclusive = vaultService.queryBy<ContractState>(criteriaExclusive)
            assertThat(resultsExclusive.states).hasSize(4)

            // only soft locked states
            val criteriaLockedOnly = VaultQueryCriteria(softLockingCondition = SoftLockingCondition(SoftLockingType.LOCKED_ONLY))
            val resultsLockedOnly = vaultService.queryBy<ContractState>(criteriaLockedOnly)
            assertThat(resultsLockedOnly.states).hasSize(6)

            // soft locked states by single lock id
            val criteriaByLockId = VaultQueryCriteria(softLockingCondition = SoftLockingCondition(SoftLockingType.SPECIFIED, listOf(lockId1)))
            val resultsByLockId = vaultService.queryBy<ContractState>(criteriaByLockId)
            assertThat(resultsByLockId.states).hasSize(2)

            // soft locked states by multiple lock ids
            val criteriaByLockIds = VaultQueryCriteria(softLockingCondition = SoftLockingCondition(SoftLockingType.SPECIFIED, listOf(lockId1, lockId2)))
            val resultsByLockIds = vaultService.queryBy<ContractState>(criteriaByLockIds)
            assertThat(resultsByLockIds.states).hasSize(3)

            // unlocked and locked by `lockId2`
            val criteriaUnlockedAndByLockId = VaultQueryCriteria(softLockingCondition = SoftLockingCondition(SoftLockingType.UNLOCKED_AND_SPECIFIED, listOf(lockId2)))
            val resultsUnlockedAndByLockIds = vaultService.queryBy<ContractState>(criteriaUnlockedAndByLockId)
            assertThat(resultsUnlockedAndByLockIds.states).hasSize(5)

            // missing lockId
            expectedEx.expect(IllegalArgumentException::class.java)
            expectedEx.expectMessage("Must specify one or more lockIds")
            val criteriaMissingLockId = VaultQueryCriteria(softLockingCondition = SoftLockingCondition(SoftLockingType.UNLOCKED_AND_SPECIFIED))
            vaultService.queryBy<ContractState>(criteriaMissingLockId)
        }
    }

    @Test
    fun `logical operator EQUAL`() {
        database.transaction {
            listOf(USD, GBP, CHF).forEach {
                vaultFiller.fillWithSomeTestCash(AMOUNT(100, it), notaryServices, 1, DUMMY_CASH_ISSUER)
            }
            val logicalExpression = builder { CashSchemaV1.PersistentCashState::currency.equal(GBP.currencyCode) }
            val criteria = VaultCustomQueryCriteria(logicalExpression)
            val results = vaultService.queryBy<Cash.State>(criteria)
            assertThat(results.states).hasSize(1)
        }
    }

    @Test
    fun `logical operator NOT EQUAL`() {
        database.transaction {
            listOf(USD, GBP, CHF).forEach {
                vaultFiller.fillWithSomeTestCash(AMOUNT(100, it), notaryServices, 1, DUMMY_CASH_ISSUER)
            }
            val logicalExpression = builder { CashSchemaV1.PersistentCashState::currency.notEqual(GBP.currencyCode) }
            val criteria = VaultCustomQueryCriteria(logicalExpression)
            val results = vaultService.queryBy<Cash.State>(criteria)
            assertThat(results.states).hasSize(2)
        }
    }

    @Test
    fun `logical operator GREATER_THAN`() {
        database.transaction {
            listOf(1.DOLLARS, 10.POUNDS, 100.SWISS_FRANCS).forEach {
                vaultFiller.fillWithSomeTestCash(it, notaryServices, 1, DUMMY_CASH_ISSUER)
            }
            val logicalExpression = builder { CashSchemaV1.PersistentCashState::pennies.greaterThan(1000L) }
            val criteria = VaultCustomQueryCriteria(logicalExpression)
            val results = vaultService.queryBy<Cash.State>(criteria)
            assertThat(results.states).hasSize(1)
        }
    }

    @Test
    fun `logical operator GREATER_THAN_OR_EQUAL`() {
        database.transaction {
            listOf(1.DOLLARS, 10.POUNDS, 100.SWISS_FRANCS).forEach {
                vaultFiller.fillWithSomeTestCash(it, notaryServices, 1, DUMMY_CASH_ISSUER)
            }
            val logicalExpression = builder { CashSchemaV1.PersistentCashState::pennies.greaterThanOrEqual(1000L) }
            val criteria = VaultCustomQueryCriteria(logicalExpression)
            val results = vaultService.queryBy<Cash.State>(criteria)
            assertThat(results.states).hasSize(2)
        }
    }

    @Test
    fun `logical operator LESS_THAN`() {
        database.transaction {
            listOf(1.DOLLARS, 10.POUNDS, 100.SWISS_FRANCS).forEach {
                vaultFiller.fillWithSomeTestCash(it, notaryServices, 1, DUMMY_CASH_ISSUER)
            }
            val logicalExpression = builder { CashSchemaV1.PersistentCashState::pennies.lessThan(1000L) }
            val criteria = VaultCustomQueryCriteria(logicalExpression)
            val results = vaultService.queryBy<Cash.State>(criteria)
            assertThat(results.states).hasSize(1)
        }
    }

    @Test
    fun `logical operator LESS_THAN_OR_EQUAL`() {
        database.transaction {
            listOf(1.DOLLARS, 10.POUNDS, 100.SWISS_FRANCS).forEach {
                vaultFiller.fillWithSomeTestCash(it, notaryServices, 1, DUMMY_CASH_ISSUER)
            }
            val logicalExpression = builder { CashSchemaV1.PersistentCashState::pennies.lessThanOrEqual(1000L) }
            val criteria = VaultCustomQueryCriteria(logicalExpression)
            val results = vaultService.queryBy<Cash.State>(criteria)
            assertThat(results.states).hasSize(2)
        }
    }

    @Test
    fun `logical operator BETWEEN`() {
        database.transaction {
            listOf(1.DOLLARS, 10.POUNDS, 100.SWISS_FRANCS).forEach {
                vaultFiller.fillWithSomeTestCash(it, notaryServices, 1, DUMMY_CASH_ISSUER)
            }
            val logicalExpression = builder { CashSchemaV1.PersistentCashState::pennies.between(500L, 1500L) }
            val criteria = VaultCustomQueryCriteria(logicalExpression)
            val results = vaultService.queryBy<Cash.State>(criteria)
            assertThat(results.states).hasSize(1)
        }
    }

    @Test
    fun `logical operator IN`() {
        database.transaction {
            listOf(USD, GBP, CHF).forEach {
                vaultFiller.fillWithSomeTestCash(AMOUNT(100, it), notaryServices, 1, DUMMY_CASH_ISSUER)
            }
            val currencies = listOf(CHF.currencyCode, GBP.currencyCode)
            val logicalExpression = builder { CashSchemaV1.PersistentCashState::currency.`in`(currencies) }
            val criteria = VaultCustomQueryCriteria(logicalExpression)
            val results = vaultService.queryBy<Cash.State>(criteria)
            assertThat(results.states).hasSize(2)
        }
    }

    @Test
    fun `logical operator NOT IN`() {
        database.transaction {
            listOf(USD, GBP, CHF).forEach {
                vaultFiller.fillWithSomeTestCash(AMOUNT(100, it), notaryServices, 1, DUMMY_CASH_ISSUER)
            }
            val currencies = listOf(CHF.currencyCode, GBP.currencyCode)
            val logicalExpression = builder { CashSchemaV1.PersistentCashState::currency.notIn(currencies) }
            val criteria = VaultCustomQueryCriteria(logicalExpression)
            val results = vaultService.queryBy<Cash.State>(criteria)
            assertThat(results.states).hasSize(1)
        }
    }

    @Test
    fun `logical operator LIKE`() {
        database.transaction {
            listOf(USD, GBP, CHF).forEach {
                vaultFiller.fillWithSomeTestCash(AMOUNT(100, it), notaryServices, 1, DUMMY_CASH_ISSUER)
            }
            val logicalExpression = builder { CashSchemaV1.PersistentCashState::currency.like("%BP") }  // GPB
            val criteria = VaultCustomQueryCriteria(logicalExpression)
            val results = vaultService.queryBy<Cash.State>(criteria)
            assertThat(results.states).hasSize(1)
        }
    }

    @Test
    fun `logical operator NOT LIKE`() {
        database.transaction {
            listOf(USD, GBP, CHF).forEach {
                vaultFiller.fillWithSomeTestCash(AMOUNT(100, it), notaryServices, 1, DUMMY_CASH_ISSUER)
            }
            val logicalExpression = builder { CashSchemaV1.PersistentCashState::currency.notLike("%BP") }  // GPB
            val criteria = VaultCustomQueryCriteria(logicalExpression)
            val results = vaultService.queryBy<Cash.State>(criteria)
            assertThat(results.states).hasSize(2)
        }
    }

    @Test
    fun `logical operator IS_NULL`() {
        database.transaction {
            listOf(USD, GBP, CHF).forEach {
                vaultFiller.fillWithSomeTestCash(AMOUNT(100, it), notaryServices, 1, DUMMY_CASH_ISSUER)
            }
            val logicalExpression = builder { CashSchemaV1.PersistentCashState::issuerPartyHash.isNull() }
            val criteria = VaultCustomQueryCriteria(logicalExpression)
            val results = vaultService.queryBy<Cash.State>(criteria)
            assertThat(results.states).hasSize(0)
        }
    }

    @Test
    fun `logical operator NOT_NULL`() {
        database.transaction {
            listOf(USD, GBP, CHF).forEach {
                vaultFiller.fillWithSomeTestCash(AMOUNT(100, it), notaryServices, 1, DUMMY_CASH_ISSUER)
            }
            val logicalExpression = builder { CashSchemaV1.PersistentCashState::issuerPartyHash.notNull() }
            val criteria = VaultCustomQueryCriteria(logicalExpression)
            val results = vaultService.queryBy<Cash.State>(criteria)
            assertThat(results.states).hasSize(3)
        }
    }

    @Test
    fun `aggregate functions without group clause`() {
        database.transaction {
            listOf(100.DOLLARS, 200.DOLLARS, 300.DOLLARS, 400.POUNDS, 500.SWISS_FRANCS).zip(1..5).forEach { (howMuch, states) ->
                vaultFiller.fillWithSomeTestCash(howMuch, notaryServices, states, DUMMY_CASH_ISSUER)
            }
            // DOCSTART VaultQueryExample21
            val sum = builder { CashSchemaV1.PersistentCashState::pennies.sum() }
            val sumCriteria = VaultCustomQueryCriteria(sum)

            val count = builder { CashSchemaV1.PersistentCashState::pennies.count() }
            val countCriteria = VaultCustomQueryCriteria(count)

            val max = builder { CashSchemaV1.PersistentCashState::pennies.max() }
            val maxCriteria = VaultCustomQueryCriteria(max)

            val min = builder { CashSchemaV1.PersistentCashState::pennies.min() }
            val minCriteria = VaultCustomQueryCriteria(min)

            val avg = builder { CashSchemaV1.PersistentCashState::pennies.avg() }
            val avgCriteria = VaultCustomQueryCriteria(avg)

            val results = vaultService.queryBy<FungibleAsset<*>>(sumCriteria
                    .and(countCriteria)
                    .and(maxCriteria)
                    .and(minCriteria)
                    .and(avgCriteria))
            // DOCEND VaultQueryExample21

            assertThat(results.otherResults).hasSize(5)
            assertThat(results.otherResults[0]).isEqualTo(150000L)
            assertThat(results.otherResults[1]).isEqualTo(15L)
            assertThat(results.otherResults[2]).isEqualTo(11298L)
            assertThat(results.otherResults[3]).isEqualTo(8702L)
            assertThat(results.otherResults[4]).isEqualTo(10000.0)
        }
    }

    @Test
    fun `aggregate functions with single group clause`() {
        database.transaction {
            listOf(100.DOLLARS, 200.DOLLARS, 300.DOLLARS, 400.POUNDS, 500.SWISS_FRANCS).zip(1..5).forEach { (howMuch, states) ->
                vaultFiller.fillWithSomeTestCash(howMuch, notaryServices, states, DUMMY_CASH_ISSUER)
            }
            // DOCSTART VaultQueryExample22
            val sum = builder { CashSchemaV1.PersistentCashState::pennies.sum(groupByColumns = listOf(CashSchemaV1.PersistentCashState::currency)) }
            val sumCriteria = VaultCustomQueryCriteria(sum)

            val max = builder { CashSchemaV1.PersistentCashState::pennies.max(groupByColumns = listOf(CashSchemaV1.PersistentCashState::currency)) }
            val maxCriteria = VaultCustomQueryCriteria(max)

            val min = builder { CashSchemaV1.PersistentCashState::pennies.min(groupByColumns = listOf(CashSchemaV1.PersistentCashState::currency)) }
            val minCriteria = VaultCustomQueryCriteria(min)

            val avg = builder { CashSchemaV1.PersistentCashState::pennies.avg(groupByColumns = listOf(CashSchemaV1.PersistentCashState::currency)) }
            val avgCriteria = VaultCustomQueryCriteria(avg)

            val results = vaultService.queryBy<FungibleAsset<*>>(sumCriteria
                    .and(maxCriteria)
                    .and(minCriteria)
                    .and(avgCriteria))
            // DOCEND VaultQueryExample22

            assertThat(results.otherResults).hasSize(15)
            // the order of rows not guaranteed, a row has format 'NUM, NUM, NUM, CURRENCY_CODE'
            val actualRows = mapOf(results.otherResults[4] as String to results.otherResults.subList(0,4),
                    results.otherResults[9] as String to results.otherResults.subList(5,9),
                    results.otherResults[14] as String to results.otherResults.subList(10,14))

            val expectedRows = mapOf("CHF" to listOf(50000L, 10274L, 9481L, 10000.0),
                    "GBP" to listOf(40000L, 10343L, 9351L, 10000.0),
                    "USD" to listOf(60000L, 11298L, 8702L, 10000.0))

            assertThat(expectedRows["CHF"]).isEqualTo(actualRows["CHF"])
            assertThat(expectedRows["GBP"]).isEqualTo(actualRows["GBP"])
            assertThat(expectedRows["USD"]).isEqualTo(actualRows["USD"])
        }
    }

    @Test
    fun `aggregate functions with single group clause desc first column`() {
        database.transaction {
            listOf(100.DOLLARS, 200.DOLLARS, 300.DOLLARS, 400.POUNDS, 500.SWISS_FRANCS).zip(1..5).forEach { (howMuch, states) ->
                vaultFiller.fillWithSomeTestCash(howMuch, notaryServices, states, DUMMY_CASH_ISSUER)
            }
            val sum = builder { CashSchemaV1.PersistentCashState::pennies.sum(groupByColumns = listOf(CashSchemaV1.PersistentCashState::currency), orderBy = Sort.Direction.DESC) }
            val max = builder { CashSchemaV1.PersistentCashState::pennies.max(groupByColumns = listOf(CashSchemaV1.PersistentCashState::currency)) }
            val min = builder { CashSchemaV1.PersistentCashState::pennies.min(groupByColumns = listOf(CashSchemaV1.PersistentCashState::currency)) }

            val results = vaultService.queryBy<FungibleAsset<*>>(VaultCustomQueryCriteria(sum)
                    .and(VaultCustomQueryCriteria(max))
                    .and(VaultCustomQueryCriteria(min)))

            assertThat(results.otherResults).hasSize(12)

            assertThat(results.otherResults.subList(0,4)).isEqualTo(listOf(60000L, 11298L, 8702L, "USD"))
            assertThat(results.otherResults.subList(4,8)).isEqualTo(listOf(50000L, 10274L, 9481L, "CHF"))
            assertThat(results.otherResults.subList(8,12)).isEqualTo(listOf(40000L, 10343L, 9351L, "GBP"))
        }
    }

    @Test
    fun `aggregate functions with single group clause desc mid column`() {
        database.transaction {
            listOf(100.DOLLARS, 200.DOLLARS, 300.DOLLARS, 400.POUNDS, 500.SWISS_FRANCS).zip(1..5).forEach { (howMuch, states) ->
                vaultFiller.fillWithSomeTestCash(howMuch, notaryServices, states, DUMMY_CASH_ISSUER)
            }
            val sum = builder { CashSchemaV1.PersistentCashState::pennies.sum(groupByColumns = listOf(CashSchemaV1.PersistentCashState::currency)) }
            val max = builder { CashSchemaV1.PersistentCashState::pennies.max(groupByColumns = listOf(CashSchemaV1.PersistentCashState::currency), orderBy = Sort.Direction.DESC) }
            val min = builder { CashSchemaV1.PersistentCashState::pennies.min(groupByColumns = listOf(CashSchemaV1.PersistentCashState::currency)) }

            val results = vaultService.queryBy<FungibleAsset<*>>(VaultCustomQueryCriteria(sum)
                    .and(VaultCustomQueryCriteria(max))
                    .and(VaultCustomQueryCriteria(min)))

            assertThat(results.otherResults).hasSize(12)

            assertThat(results.otherResults.subList(0,4)).isEqualTo(listOf(60000L, 11298L, 8702L, "USD"))
            assertThat(results.otherResults.subList(4,8)).isEqualTo(listOf(40000L, 10343L, 9351L, "GBP"))
            assertThat(results.otherResults.subList(8,12)).isEqualTo(listOf(50000L, 10274L, 9481L, "CHF"))
        }
    }

    @Test
    fun `aggregate functions with single group clause desc last column`() {
        database.transaction {
            listOf(100.DOLLARS, 200.DOLLARS, 300.DOLLARS, 400.POUNDS, 500.SWISS_FRANCS).zip(1..5).forEach { (howMuch, states) ->
                vaultFiller.fillWithSomeTestCash(howMuch, notaryServices, states, DUMMY_CASH_ISSUER)
            }
            val sum = builder { CashSchemaV1.PersistentCashState::pennies.sum(groupByColumns = listOf(CashSchemaV1.PersistentCashState::currency)) }
            val max = builder { CashSchemaV1.PersistentCashState::pennies.max(groupByColumns = listOf(CashSchemaV1.PersistentCashState::currency)) }
            val min = builder { CashSchemaV1.PersistentCashState::pennies.min(groupByColumns = listOf(CashSchemaV1.PersistentCashState::currency), orderBy = Sort.Direction.DESC) }

            val results = vaultService.queryBy<FungibleAsset<*>>(VaultCustomQueryCriteria(sum)
                    .and(VaultCustomQueryCriteria(max))
                    .and(VaultCustomQueryCriteria(min)))

            assertThat(results.otherResults).hasSize(12)

            assertThat(results.otherResults.subList(0,4)).isEqualTo(listOf(50000L, 10274L, 9481L, "CHF"))
            assertThat(results.otherResults.subList(4,8)).isEqualTo(listOf(40000L, 10343L, 9351L, "GBP"))
            assertThat(results.otherResults.subList(8,12)).isEqualTo(listOf(60000L, 11298L, 8702L, "USD"))
        }
    }

    @Test
    fun `aggregate functions sum by issuer and currency and sort by aggregate sum`() {
        database.transaction {
            identitySvc.verifyAndRegisterIdentity(BOC_IDENTITY)
            vaultFiller.fillWithSomeTestCash(100.DOLLARS, notaryServices, 1, DUMMY_CASH_ISSUER)
            vaultFiller.fillWithSomeTestCash(200.DOLLARS, notaryServices, 2, BOC.ref(1))
            vaultFiller.fillWithSomeTestCash(300.POUNDS, notaryServices, 3, DUMMY_CASH_ISSUER)
            vaultFiller.fillWithSomeTestCash(400.POUNDS, notaryServices, 4, BOC.ref(2))
            // DOCSTART VaultQueryExample23
            val sum = builder {
                CashSchemaV1.PersistentCashState::pennies.sum(groupByColumns = listOf(CashSchemaV1.PersistentCashState::issuerPartyHash,
                        CashSchemaV1.PersistentCashState::currency),
                        orderBy = Sort.Direction.DESC)
            }

            val results = vaultService.queryBy<FungibleAsset<*>>(VaultCustomQueryCriteria(sum))
            // DOCEND VaultQueryExample23

            assertThat(results.otherResults).hasSize(12)

            assertThat(results.otherResults[0]).isEqualTo(40000L)
            assertThat(results.otherResults[1]).isEqualTo(BOC_PUBKEY.toStringShort())
            assertThat(results.otherResults[2]).isEqualTo("GBP")
            assertThat(results.otherResults[3]).isEqualTo(30000L)
            assertThat(results.otherResults[4]).isEqualTo(DUMMY_CASH_ISSUER.party.owningKey.toStringShort())
            assertThat(results.otherResults[5]).isEqualTo("GBP")
            assertThat(results.otherResults[6]).isEqualTo(20000L)
            assertThat(results.otherResults[7]).isEqualTo(BOC_PUBKEY.toStringShort())
            assertThat(results.otherResults[8]).isEqualTo("USD")
            assertThat(results.otherResults[9]).isEqualTo(10000L)
            assertThat(results.otherResults[10]).isEqualTo(DUMMY_CASH_ISSUER.party.owningKey.toStringShort())
            assertThat(results.otherResults[11]).isEqualTo("USD")
        }
    }

    @Test
    fun `aggregate functions count by contract type`() {
        database.transaction {
            // create new states
            vaultFillerCashNotary.fillWithSomeTestCash(100.DOLLARS, notaryServices, 10, DUMMY_CASH_ISSUER)
            vaultFiller.fillWithSomeTestLinearStates(1, "XYZ")
            vaultFiller.fillWithSomeTestLinearStates(2, "JKL")
            vaultFiller.fillWithSomeTestLinearStates(3, "ABC")
            vaultFiller.fillWithSomeTestDeals(listOf("123", "456", "789"))
            // count fungible assets
            val count = builder { VaultSchemaV1.VaultStates::recordedTime.count() }
            val countCriteria = QueryCriteria.VaultCustomQueryCriteria(count)
            val fungibleStateCount = vaultService.queryBy<FungibleAsset<*>>(countCriteria).otherResults.single() as Long
            assertThat(fungibleStateCount).isEqualTo(10L)

            // count linear states
            val linearStateCount = vaultService.queryBy<LinearState>(countCriteria).otherResults.single() as Long
            assertThat(linearStateCount).isEqualTo(9L)

            // count deal states
            val dealStateCount = vaultService.queryBy<DealState>(countCriteria).otherResults.single() as Long
            assertThat(dealStateCount).isEqualTo(3L)
        }
    }

    @Test
    fun `aggregate functions count by contract type and state status`() {
        database.transaction {
            // create new states
            vaultFiller.fillWithSomeTestCash(100.DOLLARS, notaryServices, 10, DUMMY_CASH_ISSUER)
            val linearStatesXYZ = vaultFiller.fillWithSomeTestLinearStates(1, "XYZ")
            val linearStatesJKL = vaultFiller.fillWithSomeTestLinearStates(2, "JKL")
            vaultFiller.fillWithSomeTestLinearStates(3, "ABC")
            val dealStates = vaultFiller.fillWithSomeTestDeals(listOf("123", "456", "789"))
            val count = builder { VaultSchemaV1.VaultStates::recordedTime.count() }

            // count fungible assets
            val countCriteria = QueryCriteria.VaultCustomQueryCriteria(count, Vault.StateStatus.ALL)
            val fungibleStateCount = vaultService.queryBy<FungibleAsset<*>>(countCriteria).otherResults.single() as Long
            assertThat(fungibleStateCount).isEqualTo(10L)

            // count linear states
            val linearStateCount = vaultService.queryBy<LinearState>(countCriteria).otherResults.single() as Long
            assertThat(linearStateCount).isEqualTo(9L)

            // count deal states
            val dealStateCount = vaultService.queryBy<DealState>(countCriteria).otherResults.single() as Long
            assertThat(dealStateCount).isEqualTo(3L)

            // consume some states
            vaultFiller.consumeLinearStates(linearStatesXYZ.states.toList())
            vaultFiller.consumeLinearStates(linearStatesJKL.states.toList())
            vaultFiller.consumeDeals(dealStates.states.filter { it.state.data.linearId.externalId == "456" })
            val cashUpdates = consumeCash(50.DOLLARS)
            // UNCONSUMED states (default)

            // count fungible assets
            val countCriteriaUnconsumed = QueryCriteria.VaultCustomQueryCriteria(count, Vault.StateStatus.UNCONSUMED)
            val fungibleStateCountUnconsumed = vaultService.queryBy<FungibleAsset<*>>(countCriteriaUnconsumed).otherResults.single() as Long
            assertThat(fungibleStateCountUnconsumed.toInt()).isEqualTo(10 - cashUpdates.consumed.size + cashUpdates.produced.size)

            // count linear states
            val linearStateCountUnconsumed = vaultService.queryBy<LinearState>(countCriteriaUnconsumed).otherResults.single() as Long
            assertThat(linearStateCountUnconsumed).isEqualTo(5L)

            // count deal states
            val dealStateCountUnconsumed = vaultService.queryBy<DealState>(countCriteriaUnconsumed).otherResults.single() as Long
            assertThat(dealStateCountUnconsumed).isEqualTo(2L)

            // CONSUMED states

            // count fungible assets
            val countCriteriaConsumed = QueryCriteria.VaultCustomQueryCriteria(count, Vault.StateStatus.CONSUMED)
            val fungibleStateCountConsumed = vaultService.queryBy<FungibleAsset<*>>(countCriteriaConsumed).otherResults.single() as Long
            assertThat(fungibleStateCountConsumed.toInt()).isEqualTo(cashUpdates.consumed.size)

            // count linear states
            val linearStateCountConsumed = vaultService.queryBy<LinearState>(countCriteriaConsumed).otherResults.single() as Long
            assertThat(linearStateCountConsumed).isEqualTo(4L)

            // count deal states
            val dealStateCountConsumed = vaultService.queryBy<DealState>(countCriteriaConsumed).otherResults.single() as Long
            assertThat(dealStateCountConsumed).isEqualTo(1L)
        }
    }

    private val TODAY = LocalDate.now().atStartOfDay().toInstant(ZoneOffset.UTC)

    @Test
    fun `unconsumed states recorded between two time intervals`() {
        database.transaction {
            vaultFillerCashNotary.fillWithSomeTestCash(100.DOLLARS, notaryServices, 3, DUMMY_CASH_ISSUER)
            // DOCSTART VaultQueryExample6
            val start = TODAY
            val end = TODAY.plus(30, ChronoUnit.DAYS)
            val recordedBetweenExpression = TimeCondition(
                    QueryCriteria.TimeInstantType.RECORDED,
                    ColumnPredicate.Between(start, end))
            val criteria = VaultQueryCriteria(timeCondition = recordedBetweenExpression)
            val results = vaultService.queryBy<ContractState>(criteria)
            // DOCEND VaultQueryExample6
            assertThat(results.states).hasSize(3)

            // Future
            val startFuture = TODAY.plus(1, ChronoUnit.DAYS)
            val recordedBetweenExpressionFuture = TimeCondition(
                    QueryCriteria.TimeInstantType.RECORDED, ColumnPredicate.Between(startFuture, end))
            val criteriaFuture = VaultQueryCriteria(timeCondition = recordedBetweenExpressionFuture)
            assertThat(vaultService.queryBy<ContractState>(criteriaFuture).states).isEmpty()
        }
    }

    @Test
    fun `states consumed after time`() {
        database.transaction {
            vaultFiller.fillWithSomeTestCash(100.DOLLARS, notaryServices, 3, DUMMY_CASH_ISSUER)
            vaultFiller.fillWithSomeTestLinearStates(10)
            vaultFiller.fillWithSomeTestDeals(listOf("123", "456", "789"))
            this.session.flush()
            consumeCash(100.DOLLARS)
            val asOfDateTime = TODAY
            val consumedAfterExpression = TimeCondition(
                    QueryCriteria.TimeInstantType.CONSUMED, ColumnPredicate.BinaryComparison(BinaryComparisonOperator.GREATER_THAN_OR_EQUAL, asOfDateTime))
            val criteria = VaultQueryCriteria(status = Vault.StateStatus.CONSUMED,
                    timeCondition = consumedAfterExpression)
            val results = vaultService.queryBy<ContractState>(criteria)

            assertThat(results.states).hasSize(3)
        }
    }

    // pagination: first page
    @Test
    fun `all states with paging specification - first page`() {
        database.transaction {
            vaultFiller.fillWithSomeTestCash(100.DOLLARS, notaryServices, 100, DUMMY_CASH_ISSUER)
            // DOCSTART VaultQueryExample7
            val pagingSpec = PageSpecification(DEFAULT_PAGE_NUM, 10)
            val criteria = VaultQueryCriteria(status = Vault.StateStatus.ALL)
            val results = vaultService.queryBy<ContractState>(criteria, paging = pagingSpec)
            // DOCEND VaultQueryExample7
            assertThat(results.states).hasSize(10)
            assertThat(results.totalStatesAvailable).isEqualTo(100)
        }
    }

    // pagination: last page
    @Test
    fun `all states with paging specification  - last`() {
        database.transaction {
            vaultFiller.fillWithSomeTestCash(95.DOLLARS, notaryServices, 95, DUMMY_CASH_ISSUER)
            // Last page implies we need to perform a row count for the Query first,
            // and then re-query for a given offset defined by (count - pageSize)
            val pagingSpec = PageSpecification(10, 10)

            val criteria = VaultQueryCriteria(status = Vault.StateStatus.ALL)
            val results = vaultService.queryBy<ContractState>(criteria, paging = pagingSpec)
            assertThat(results.states).hasSize(5) // should retrieve states 90..94
            assertThat(results.totalStatesAvailable).isEqualTo(95)
        }
    }

    // pagination: invalid page number
    @Test
    fun `invalid page number`() {
        expectedEx.expect(VaultQueryException::class.java)
        expectedEx.expectMessage("Page specification: invalid page number")

        database.transaction {
            vaultFiller.fillWithSomeTestCash(100.DOLLARS, notaryServices, 100, DUMMY_CASH_ISSUER)
            val pagingSpec = PageSpecification(0, 10)

            val criteria = VaultQueryCriteria(status = Vault.StateStatus.ALL)
            vaultService.queryBy<ContractState>(criteria, paging = pagingSpec)
        }
    }

    // pagination: invalid page size
    @Test
    fun `invalid page size`() {
        expectedEx.expect(VaultQueryException::class.java)
        expectedEx.expectMessage("Page specification: invalid page size")

        database.transaction {
            vaultFiller.fillWithSomeTestCash(100.DOLLARS, notaryServices, 100, DUMMY_CASH_ISSUER)
            @Suppress("EXPECTED_CONDITION")
            val pagingSpec = PageSpecification(DEFAULT_PAGE_NUM, @Suppress("INTEGER_OVERFLOW") MAX_PAGE_SIZE + 1)  // overflow = -2147483648
            val criteria = VaultQueryCriteria(status = Vault.StateStatus.ALL)
            vaultService.queryBy<ContractState>(criteria, paging = pagingSpec)
        }
    }

    // pagination not specified but more than DEFAULT_PAGE_SIZE results available (fail-fast test)
    @Test
    fun `pagination not specified but more than default results available`() {
        expectedEx.expect(VaultQueryException::class.java)
        expectedEx.expectMessage("Please specify a `PageSpecification`")

        database.transaction {
            vaultFiller.fillWithSomeTestCash(201.DOLLARS, notaryServices, 201, DUMMY_CASH_ISSUER)
            val criteria = VaultQueryCriteria(status = Vault.StateStatus.ALL)
            vaultService.queryBy<ContractState>(criteria)
        }
    }

    // example of querying states with paging using totalStatesAvailable
    private fun queryStatesWithPaging(vaultService: VaultService, pageSize: Int): List<StateAndRef<ContractState>> {
        // DOCSTART VaultQueryExample24
        var pageNumber = DEFAULT_PAGE_NUM
        val states = mutableListOf<StateAndRef<ContractState>>()
        do {
            val pageSpec = PageSpecification(pageNumber = pageNumber, pageSize = pageSize)
            val results = vaultService.queryBy<ContractState>(VaultQueryCriteria(), pageSpec)
            states.addAll(results.states)
            pageNumber++
        } while ((pageSpec.pageSize * (pageNumber - 1)) <= results.totalStatesAvailable)
        // DOCEND VaultQueryExample24
        return states.toList()
    }

    // test paging query example works
    @Test
    fun `test example of querying states with paging works correctly`() {
        database.transaction {
            vaultFiller.fillWithSomeTestCash(25.DOLLARS, notaryServices, 4, DUMMY_CASH_ISSUER)
            assertThat(queryStatesWithPaging(vaultService, 5).count()).isEqualTo(4)
            vaultFiller.fillWithSomeTestCash(25.DOLLARS, notaryServices, 1, DUMMY_CASH_ISSUER)
            assertThat(queryStatesWithPaging(vaultService, 5).count()).isEqualTo(5)
            vaultFiller.fillWithSomeTestCash(25.DOLLARS, notaryServices, 1, DUMMY_CASH_ISSUER)
            assertThat(queryStatesWithPaging(vaultService, 5).count()).isEqualTo(6)
        }
    }

    // sorting
    @Test
    fun `sorting - all states sorted by contract type, state status, consumed time`() {
        database.transaction {
            setUpDb(database)
            val sortCol1 = Sort.SortColumn(SortAttribute.Standard(Sort.VaultStateAttribute.CONTRACT_STATE_TYPE), Sort.Direction.DESC)
            val sortCol2 = Sort.SortColumn(SortAttribute.Standard(Sort.VaultStateAttribute.STATE_STATUS), Sort.Direction.ASC)
            val sortCol3 = Sort.SortColumn(SortAttribute.Standard(Sort.VaultStateAttribute.CONSUMED_TIME), Sort.Direction.DESC)
            val sorting = Sort(setOf(sortCol1, sortCol2, sortCol3))
            val result = vaultService.queryBy<ContractState>(VaultQueryCriteria(status = Vault.StateStatus.ALL), sorting = sorting)

            val states = result.states
            val metadata = result.statesMetadata

            assertThat(states).hasSize(20)
            assertThat(metadata.first().contractStateClassName).isEqualTo("$DUMMY_LINEAR_CONTRACT_PROGRAM_ID\$State")
            assertThat(metadata.first().status).isEqualTo(Vault.StateStatus.UNCONSUMED) // 0 = UNCONSUMED
            assertThat(metadata.last().contractStateClassName).isEqualTo("net.corda.finance.contracts.asset.Cash\$State")
            assertThat(metadata.last().status).isEqualTo(Vault.StateStatus.CONSUMED)    // 1 = CONSUMED
        }
    }

    @Test
    fun `unconsumed fungible assets`() {
        database.transaction {
            vaultFiller.fillWithSomeTestCash(100.DOLLARS, notaryServices, 3, DUMMY_CASH_ISSUER)
            vaultFiller.fillWithSomeTestCommodity(Amount(100, Commodity.getInstance("FCOJ")!!), notaryServices, DUMMY_OBLIGATION_ISSUER.ref(1))
            vaultFiller.fillWithSomeTestLinearStates(10)

            val results = vaultService.queryBy<FungibleAsset<*>>()
            assertThat(results.states).hasSize(4)
        }
    }

    @Test
    fun `consumed fungible assets`() {
        database.transaction {
            vaultFiller.fillWithSomeTestCash(100.DOLLARS, notaryServices, 3, DUMMY_CASH_ISSUER)
            this.session.flush()

            consumeCash(50.DOLLARS)
            vaultFiller.fillWithSomeTestCommodity(Amount(100, Commodity.getInstance("FCOJ")!!), notaryServices, DUMMY_OBLIGATION_ISSUER.ref(1))
            vaultFiller.fillWithSomeTestLinearStates(10)
            val criteria = VaultQueryCriteria(status = Vault.StateStatus.CONSUMED)
            val results = vaultService.queryBy<FungibleAsset<*>>(criteria)
            assertThat(results.states).hasSize(2)
        }
    }

    @Test
    fun `unconsumed cash fungible assets`() {
        database.transaction {
            vaultFiller.fillWithSomeTestCash(100.DOLLARS, notaryServices, 3, DUMMY_CASH_ISSUER)
            vaultFiller.fillWithSomeTestLinearStates(10)
            val results = vaultService.queryBy<Cash.State>()
            assertThat(results.states).hasSize(3)
        }
    }

    @Test
    fun `unconsumed cash fungible assets after spending`() {
        database.transaction {
            vaultFiller.fillWithSomeTestCash(100.DOLLARS, notaryServices, 3, DUMMY_CASH_ISSUER)
            this.session.flush()

            consumeCash(50.DOLLARS)
            // should now have x2 CONSUMED + x2 UNCONSUMED (one spent + one change)
            val results = vaultService.queryBy<Cash.State>(FungibleAssetQueryCriteria())
            assertThat(results.statesMetadata).hasSize(2)
            assertThat(results.states).hasSize(2)
        }
    }

    @Test
    fun `consumed cash fungible assets`() {
        database.transaction {
            vaultFiller.fillWithSomeTestCash(100.DOLLARS, notaryServices, 3, DUMMY_CASH_ISSUER)
            this.session.flush()

            consumeCash(50.DOLLARS)
            val linearStates = vaultFiller.fillWithSomeTestLinearStates(10)
            vaultFiller.consumeLinearStates(linearStates.states.toList())
            val criteria = VaultQueryCriteria(status = Vault.StateStatus.CONSUMED)
            val results = vaultService.queryBy<Cash.State>(criteria)
            assertThat(results.states).hasSize(2)
        }
    }

    @Test
    fun `unconsumed linear heads`() {
        database.transaction {
            vaultFiller.fillWithSomeTestCash(100.DOLLARS, notaryServices, 3, DUMMY_CASH_ISSUER)
            vaultFiller.fillWithSomeTestLinearStates(10)
            vaultFiller.fillWithSomeTestDeals(listOf("123", "456", "789"))
            val results = vaultService.queryBy<LinearState>()
            assertThat(results.states).hasSize(13)
        }
    }

    @Test
    fun `consumed linear heads`() {
        database.transaction {
            vaultFiller.fillWithSomeTestCash(100.DOLLARS, notaryServices, 3, DUMMY_CASH_ISSUER)
            val linearStates = vaultFiller.fillWithSomeTestLinearStates(2, "TEST") // create 2 states with same externalId
            vaultFiller.fillWithSomeTestLinearStates(8)
            val dealStates = vaultFiller.fillWithSomeTestDeals(listOf("123", "456", "789"))
            vaultFiller.consumeLinearStates(linearStates.states.toList())
            vaultFiller.consumeDeals(dealStates.states.filter { it.state.data.linearId.externalId == "456" })
            consumeCash(50.DOLLARS)
            val criteria = VaultQueryCriteria(status = Vault.StateStatus.CONSUMED)
            val results = vaultService.queryBy<LinearState>(criteria)
            assertThat(results.states).hasSize(3)
        }
    }

    /** LinearState tests */

    @Test
    fun `unconsumed linear heads for linearId without external Id`() {
        database.transaction {
            val issuedStates = vaultFiller.fillWithSomeTestLinearStates(10)
            // DOCSTART VaultQueryExample8
            val linearIds = issuedStates.states.map { it.state.data.linearId }.toList()
            val criteria = LinearStateQueryCriteria(linearId = listOf(linearIds.first(), linearIds.last()))
            val results = vaultService.queryBy<LinearState>(criteria)
            // DOCEND VaultQueryExample8
            assertThat(results.states).hasSize(2)
        }
    }

    @Test
    fun `unconsumed linear heads by linearId`() {
        database.transaction {
            val linearState1 = vaultFiller.fillWithSomeTestLinearStates(1, "ID1")
            vaultFiller.fillWithSomeTestLinearStates(1, "ID2")
            val linearState3 = vaultFiller.fillWithSomeTestLinearStates(1, "ID3")
            val linearIds = listOf(linearState1.states.first().state.data.linearId, linearState3.states.first().state.data.linearId)
            val criteria = LinearStateQueryCriteria(linearId = linearIds)
            val results = vaultService.queryBy<LinearState>(criteria)
            assertThat(results.states).hasSize(2)
        }
    }

    @Test
    fun `unconsumed linear heads for linearId by external Id`() {
        database.transaction {
            val linearState1 = vaultFiller.fillWithSomeTestLinearStates(1, "ID1")
            vaultFiller.fillWithSomeTestLinearStates(1, "ID2")
            val linearState3 = vaultFiller.fillWithSomeTestLinearStates(1, "ID3")
            val externalIds = listOf(linearState1.states.first().state.data.linearId.externalId!!, linearState3.states.first().state.data.linearId.externalId!!)
            val criteria = LinearStateQueryCriteria(externalId = externalIds)
            val results = vaultService.queryBy<LinearState>(criteria)
            assertThat(results.states).hasSize(2)
        }
    }

    @Test
    fun `all linear states for a given linear id`() {
        database.transaction {
            val txns = vaultFiller.fillWithSomeTestLinearStates(1, "TEST")
            val linearState = txns.states.first()
            repeat(3) {
                vaultFiller.evolveLinearState(linearState)  // consume current and produce new state reference
            }
            val linearId = linearState.state.data.linearId

            // should now have 1 UNCONSUMED & 3 CONSUMED state refs for Linear State with "TEST"
            // DOCSTART VaultQueryExample9
            val linearStateCriteria = LinearStateQueryCriteria(linearId = listOf(linearId), status = Vault.StateStatus.ALL)
            val vaultCriteria = VaultQueryCriteria(status = Vault.StateStatus.ALL)
            val results = vaultService.queryBy<LinearState>(linearStateCriteria and vaultCriteria)
            // DOCEND VaultQueryExample9
            assertThat(results.states).hasSize(4)
        }
    }

    @Test
    fun `all linear states for a given id sorted by uuid`() {
        database.transaction {
            val txns = vaultFiller.fillWithSomeTestLinearStates(2, "TEST")
            val linearStates = txns.states.toList()
            repeat(3) {
                vaultFiller.evolveLinearStates(linearStates)  // consume current and produce new state reference
            }
            // should now have 1 UNCONSUMED & 3 CONSUMED state refs for Linear State with "TEST"
            val linearStateCriteria = LinearStateQueryCriteria(uuid = linearStates.map { it.state.data.linearId.id }, status = Vault.StateStatus.ALL)
            val vaultCriteria = VaultQueryCriteria(status = Vault.StateStatus.ALL)
            val sorting = Sort(setOf(Sort.SortColumn(SortAttribute.Standard(Sort.LinearStateAttribute.UUID), Sort.Direction.DESC)))

            val results = vaultService.queryBy<LinearState>(linearStateCriteria.and(vaultCriteria), sorting = sorting)
            results.states.forEach { println("${it.state.data.linearId.id}") }
            assertThat(results.states).hasSize(8)
        }
    }

    @Test
    fun `unconsumed linear states sorted by external id`() {
        database.transaction {
            vaultFiller.fillWithSomeTestLinearStates(1, externalId = "111")
            vaultFiller.fillWithSomeTestLinearStates(2, externalId = "222")
            vaultFiller.fillWithSomeTestLinearStates(3, externalId = "333")
            val vaultCriteria = VaultQueryCriteria()
            val sorting = Sort(setOf(Sort.SortColumn(SortAttribute.Standard(Sort.LinearStateAttribute.EXTERNAL_ID), Sort.Direction.DESC)))

            val results = vaultService.queryBy<DummyLinearContract.State>((vaultCriteria), sorting = sorting)
            assertThat(results.states).hasSize(6)
        }
    }

    @Test
    fun `unconsumed deal states sorted`() {
        database.transaction {
            val linearStates = vaultFiller.fillWithSomeTestLinearStates(10)
            vaultFiller.fillWithSomeTestDeals(listOf("123", "456", "789"))
            val uid = linearStates.states.first().state.data.linearId.id

            val linearStateCriteria = LinearStateQueryCriteria(uuid = listOf(uid))
            val dealStateCriteria = LinearStateQueryCriteria(externalId = listOf("123", "456", "789"))
            val compositeCriteria = linearStateCriteria or dealStateCriteria

            val sorting = Sort(setOf(Sort.SortColumn(SortAttribute.Standard(Sort.LinearStateAttribute.EXTERNAL_ID), Sort.Direction.DESC)))

            val results = vaultService.queryBy<LinearState>(compositeCriteria, sorting = sorting)
            assertThat(results.statesMetadata).hasSize(4)
            assertThat(results.states).hasSize(4)
        }
    }

    @Test
    fun `unconsumed linear states sorted by custom attribute`() {
        database.transaction {
            vaultFiller.fillWithSomeTestLinearStates(1, linearString = "111")
            vaultFiller.fillWithSomeTestLinearStates(2, linearString = "222")
            vaultFiller.fillWithSomeTestLinearStates(3, linearString = "333")
            val vaultCriteria = VaultQueryCriteria()
            val sorting = Sort(setOf(Sort.SortColumn(SortAttribute.Custom(DummyLinearStateSchemaV1.PersistentDummyLinearState::class.java, "linearString"), Sort.Direction.DESC)))

            val results = vaultService.queryBy<DummyLinearContract.State>((vaultCriteria), sorting = sorting)
            results.states.forEach { println(it.state.data.linearString) }
            assertThat(results.states).hasSize(6)
        }
    }

    @Test
    fun `return consumed linear states for a given linear id`() {
        database.transaction {
            val txns = vaultFiller.fillWithSomeTestLinearStates(1, "TEST")
            val linearState = txns.states.first()
            val linearState2 = vaultFiller.evolveLinearState(linearState)  // consume current and produce new state reference
            val linearState3 = vaultFiller.evolveLinearState(linearState2)  // consume current and produce new state reference
            vaultFiller.evolveLinearState(linearState3)  // consume current and produce new state reference
            // should now have 1 UNCONSUMED & 3 CONSUMED state refs for Linear State with "TEST"
            val linearStateCriteria = LinearStateQueryCriteria(linearId = txns.states.map { it.state.data.linearId }, status = Vault.StateStatus.CONSUMED)
            val vaultCriteria = VaultQueryCriteria(status = Vault.StateStatus.CONSUMED)
            val sorting = Sort(setOf(Sort.SortColumn(SortAttribute.Standard(Sort.LinearStateAttribute.UUID), Sort.Direction.DESC)))
            val results = vaultService.queryBy<LinearState>(linearStateCriteria.and(vaultCriteria), sorting = sorting)
            assertThat(results.states).hasSize(3)
        }
    }

    /**
     *  Deal Contract state to be removed as is duplicate of LinearState
     */
    @Test
    fun `unconsumed deals`() {
        database.transaction {
            vaultFiller.fillWithSomeTestDeals(listOf("123", "456", "789"))
            val results = vaultService.queryBy<DealState>()
            assertThat(results.states).hasSize(3)
        }
    }

    @Test
    fun `unconsumed deals for ref`() {
        database.transaction {
            vaultFiller.fillWithSomeTestDeals(listOf("123", "456", "789"))
            // DOCSTART VaultQueryExample10
            val criteria = LinearStateQueryCriteria(externalId = listOf("456", "789"))
            val results = vaultService.queryBy<DealState>(criteria)
            // DOCEND VaultQueryExample10

            assertThat(results.states).hasSize(2)
        }
    }

    @Test
    fun `latest unconsumed deals for ref`() {
        database.transaction {
            vaultFiller.fillWithSomeTestLinearStates(2, "TEST")
            vaultFiller.fillWithSomeTestDeals(listOf("456"))
            vaultFiller.fillWithSomeTestDeals(listOf("123", "789"))

            val criteria = LinearStateQueryCriteria(externalId = listOf("456"))
            val results = vaultService.queryBy<DealState>(criteria)
            assertThat(results.states).hasSize(1)
        }
    }

    @Test
    fun `latest unconsumed deals with party`() {
        val parties = listOf(MINI_CORP)
        database.transaction {
            vaultFiller.fillWithSomeTestLinearStates(2, "TEST")
            vaultFiller.fillWithSomeTestDeals(listOf("456"), participants = parties)
            vaultFiller.fillWithSomeTestDeals(listOf("123", "789"))
            // DOCSTART VaultQueryExample11
            val criteria = LinearStateQueryCriteria(participants = parties)
            val results = vaultService.queryBy<DealState>(criteria)
            // DOCEND VaultQueryExample11

            assertThat(results.states).hasSize(1)
        }
    }

    /** FungibleAsset tests */

    @Test
    fun `unconsumed fungible assets for specific issuer party and refs`() {
        database.transaction {
            identitySvc.verifyAndRegisterIdentity(BOC_IDENTITY)
            listOf(DUMMY_CASH_ISSUER, BOC.ref(1), BOC.ref(2), BOC.ref(3)).forEach {
                vaultFiller.fillWithSomeTestCash(100.DOLLARS, notaryServices, 1, it)
            }
            val criteria = FungibleAssetQueryCriteria(issuer = listOf(BOC),
                    issuerRef = listOf(BOC.ref(1).reference, BOC.ref(2).reference))
            val results = vaultService.queryBy<FungibleAsset<*>>(criteria)
            assertThat(results.states).hasSize(2)
        }
    }

    @Test
    fun `unconsumed fungible assets for selected issuer parties`() {
        // GBP issuer
        val gbpCashIssuerName = CordaX500Name(organisation = "British Pounds Cash Issuer", locality = "London", country = "GB")
        val gbpCashIssuerServices = MockServices(cordappPackages, gbpCashIssuerName, rigorousMock(), generateKeyPair())
        val gbpCashIssuer = gbpCashIssuerServices.myInfo.singleIdentityAndCert()
        // USD issuer
        val usdCashIssuerName = CordaX500Name(organisation = "US Dollars Cash Issuer", locality = "New York", country = "US")
        val usdCashIssuerServices = MockServices(cordappPackages, usdCashIssuerName, rigorousMock(), generateKeyPair())
        val usdCashIssuer = usdCashIssuerServices.myInfo.singleIdentityAndCert()
        // CHF issuer
        val chfCashIssuerName = CordaX500Name(organisation = "Swiss Francs Cash Issuer", locality = "Zurich", country = "CH")
        val chfCashIssuerServices = MockServices(cordappPackages, chfCashIssuerName, rigorousMock(), generateKeyPair())
        val chfCashIssuer = chfCashIssuerServices.myInfo.singleIdentityAndCert()
        listOf(gbpCashIssuer, usdCashIssuer, chfCashIssuer).forEach { identity ->
            services.identityService.verifyAndRegisterIdentity(identity)
        }
        database.transaction {
            vaultFiller.fillWithSomeTestCash(100.POUNDS, gbpCashIssuerServices, 1, gbpCashIssuer.party.ref(1))
            vaultFiller.fillWithSomeTestCash(100.DOLLARS, usdCashIssuerServices, 1, usdCashIssuer.party.ref(1))
            vaultFiller.fillWithSomeTestCash(100.SWISS_FRANCS, chfCashIssuerServices, 1, chfCashIssuer.party.ref(1))
            this.session.flush()

            val criteria = FungibleAssetQueryCriteria(issuer = listOf(gbpCashIssuer.party, usdCashIssuer.party))
            val results = vaultService.queryBy<FungibleAsset<*>>(criteria)
            assertThat(results.states).hasSize(2)
        }
    }

    @Test
    fun `unconsumed fungible assets by owner`() {
        database.transaction {
            vaultFiller.fillWithSomeTestCash(100.DOLLARS, notaryServices, 1, BOC.ref(1))
            vaultFiller.fillWithSomeTestCash(100.DOLLARS, notaryServices, 1, MEGA_CORP.ref(0), MINI_CORP)

            val criteria = FungibleAssetQueryCriteria(owner = listOf(MEGA_CORP))
            val results = vaultService.queryBy<FungibleAsset<*>>(criteria)
            assertThat(results.states).hasSize(1)   // can only be 1 owner of a node (MEGA_CORP in this MockServices setup)
        }
    }

    @Test
    fun `unconsumed fungible states for owners`() {
        database.transaction {
            vaultFillerCashNotary.fillWithSomeTestCash(100.DOLLARS, notaryServices, 1, DUMMY_CASH_ISSUER)
            vaultFiller.fillWithSomeTestCash(100.DOLLARS, notaryServices, 1, MEGA_CORP.ref(0), MEGA_CORP)
            vaultFiller.fillWithSomeTestCash(100.DOLLARS, notaryServices, 1, BOC.ref(0), MINI_CORP)  // irrelevant to this vault

            // DOCSTART VaultQueryExample5.2
            val criteria = FungibleAssetQueryCriteria(owner = listOf(MEGA_CORP, BOC))
            val results = vaultService.queryBy<ContractState>(criteria)
            // DOCEND VaultQueryExample5.2

            assertThat(results.states).hasSize(2)   // can only be 1 owner of a node (MEGA_CORP in this MockServices setup)
        }
    }

    /** Cash Fungible State specific */
    @Test
    fun `unconsumed fungible assets for single currency`() {
        database.transaction {
            vaultFiller.fillWithSomeTestLinearStates(10)
            listOf(USD, GBP, CHF).forEach {
                vaultFiller.fillWithSomeTestCash(AMOUNT(100, it), notaryServices, 3, DUMMY_CASH_ISSUER)
            }
            // DOCSTART VaultQueryExample12
            val ccyIndex = builder { CashSchemaV1.PersistentCashState::currency.equal(USD.currencyCode) }
            val criteria = VaultCustomQueryCriteria(ccyIndex)
            val results = vaultService.queryBy<FungibleAsset<*>>(criteria)
            // DOCEND VaultQueryExample12

            assertThat(results.states).hasSize(3)
        }
    }

    @Test
    fun `unconsumed cash balance for single currency`() {
        database.transaction {
            listOf(100, 200).zip(1..2).forEach { (howMuch, states) ->
                vaultFiller.fillWithSomeTestCash(howMuch.DOLLARS, notaryServices, states, DUMMY_CASH_ISSUER)
            }
            val sum = builder { CashSchemaV1.PersistentCashState::pennies.sum(groupByColumns = listOf(CashSchemaV1.PersistentCashState::currency)) }
            val sumCriteria = VaultCustomQueryCriteria(sum)

            val ccyIndex = builder { CashSchemaV1.PersistentCashState::currency.equal(USD.currencyCode) }
            val ccyCriteria = VaultCustomQueryCriteria(ccyIndex)

            val results = vaultService.queryBy<FungibleAsset<*>>(sumCriteria.and(ccyCriteria))

            assertThat(results.otherResults).hasSize(2)
            assertThat(results.otherResults[0]).isEqualTo(30000L)
            assertThat(results.otherResults[1]).isEqualTo("USD")
        }
    }

    @Test
    fun `unconsumed cash balances for all currencies`() {
        database.transaction {
            listOf(100.DOLLARS, 200.DOLLARS, 300.POUNDS, 400.POUNDS, 500.SWISS_FRANCS, 600.SWISS_FRANCS).zip(1..6).forEach { (howMuch, states) ->
                vaultFiller.fillWithSomeTestCash(howMuch, notaryServices, states, DUMMY_CASH_ISSUER)
            }
            val ccyIndex = builder { CashSchemaV1.PersistentCashState::pennies.sum(groupByColumns = listOf(CashSchemaV1.PersistentCashState::currency)) }
            val criteria = VaultCustomQueryCriteria(ccyIndex)
            val results = vaultService.queryBy<FungibleAsset<*>>(criteria)

            assertThat(results.otherResults).hasSize(6)
            // the order of rows not guaranteed
            val actualTotals = mapOf(results.otherResults[1] as String to results.otherResults[0] as Long,
                    results.otherResults[3] as String to results.otherResults[2] as Long,
                    results.otherResults[5] as String to results.otherResults[4] as Long)
            val expectedTotals = mapOf("CHF" to 110000L, "GBP" to 70000L, "USD" to 30000L)
            assertThat(expectedTotals["CHF"]).isEqualTo(actualTotals["CHF"])
            assertThat(expectedTotals["GBP"]).isEqualTo(actualTotals["GBP"])
            assertThat(expectedTotals["USD"]).isEqualTo(actualTotals["USD"])
        }
    }

    @Test
    fun `unconsumed fungible assets for quantity greater than`() {
        database.transaction {
            listOf(10.DOLLARS, 25.POUNDS, 50.POUNDS, 100.SWISS_FRANCS).zip(listOf(3, 1, 1, 3)).forEach { (howMuch, states) ->
                vaultFiller.fillWithSomeTestCash(howMuch, notaryServices, states, DUMMY_CASH_ISSUER)
            }
            // DOCSTART VaultQueryExample13
            val fungibleAssetCriteria = FungibleAssetQueryCriteria(quantity = builder { greaterThan(2500L) })
            val results = vaultService.queryBy<Cash.State>(fungibleAssetCriteria)
            // DOCEND VaultQueryExample13

            assertThat(results.states).hasSize(4)  // POUNDS, SWISS_FRANCS
        }
    }

    @Test
    fun `unconsumed fungible assets for issuer party`() {
        database.transaction {
            identitySvc.verifyAndRegisterIdentity(BOC_IDENTITY)
            listOf(DUMMY_CASH_ISSUER, BOC.ref(1)).forEach {
                vaultFiller.fillWithSomeTestCash(100.DOLLARS, notaryServices, 1, it)
            }
            // DOCSTART VaultQueryExample14
            val criteria = FungibleAssetQueryCriteria(issuer = listOf(BOC))
            val results = vaultService.queryBy<FungibleAsset<*>>(criteria)
            // DOCEND VaultQueryExample14

            assertThat(results.states).hasSize(1)
        }
    }

    @Test
    fun `unconsumed fungible assets for single currency and quantity greater than`() {
        database.transaction {
            listOf(100.DOLLARS, 100.POUNDS, 50.POUNDS, 100.SWISS_FRANCS).forEach {
                vaultFiller.fillWithSomeTestCash(it, notaryServices, 1, DUMMY_CASH_ISSUER)
            }
            val ccyIndex = builder { CashSchemaV1.PersistentCashState::currency.equal(GBP.currencyCode) }
            val customCriteria = VaultCustomQueryCriteria(ccyIndex)
            val fungibleAssetCriteria = FungibleAssetQueryCriteria(quantity = builder { greaterThan(5000L) })
            val results = vaultService.queryBy<Cash.State>(fungibleAssetCriteria.and(customCriteria))

            assertThat(results.states).hasSize(1)   // POUNDS > 50
        }
    }

    /** Vault Custom Query tests */

    // specifying Query on Commercial Paper contract state attributes
    @Test
    fun `custom query using JPA - commercial paper schema V1 single attribute`() {
        database.transaction {
            val issuance = MEGA_CORP.ref(1)

            // MegaCorp™ issues $10,000 of commercial paper, to mature in 30 days, owned by itself.
            val faceValue = 10000.DOLLARS `issued by` DUMMY_CASH_ISSUER
            val commercialPaper =
                    CommercialPaper().generateIssue(issuance, faceValue, TEST_TX_TIME + 30.days, DUMMY_NOTARY).let { builder ->
                        builder.setTimeWindow(TEST_TX_TIME, 30.seconds)
                        val stx = services.signInitialTransaction(builder, MEGA_CORP_PUBKEY)
                        notaryServices.addSignature(stx, DUMMY_NOTARY_KEY.public)
                    }

            services.recordTransactions(commercialPaper)

            // MegaCorp™ now issues £10,000 of commercial paper, to mature in 30 days, owned by itself.
            val faceValue2 = 10000.POUNDS `issued by` DUMMY_CASH_ISSUER
            val commercialPaper2 =
                    CommercialPaper().generateIssue(issuance, faceValue2, TEST_TX_TIME + 30.days, DUMMY_NOTARY).let { builder ->
                        builder.setTimeWindow(TEST_TX_TIME, 30.seconds)
                        val stx = services.signInitialTransaction(builder, MEGA_CORP_PUBKEY)
                        notaryServices.addSignature(stx, DUMMY_NOTARY_KEY.public)
                    }
            services.recordTransactions(commercialPaper2)

            val ccyIndex = builder { CommercialPaperSchemaV1.PersistentCommercialPaperState::currency.equal(USD.currencyCode) }
            val criteria1 = QueryCriteria.VaultCustomQueryCriteria(ccyIndex)

            val result = vaultService.queryBy<CommercialPaper.State>(criteria1)

            assertThat(result.states).hasSize(1)
            assertThat(result.statesMetadata).hasSize(1)
        }
    }

    // specifying Query on Commercial Paper contract state attributes
    @Test
    fun `custom query using JPA - commercial paper schema V1 - multiple attributes`() {
        database.transaction {
            val issuance = MEGA_CORP.ref(1)

            // MegaCorp™ issues $10,000 of commercial paper, to mature in 30 days, owned by itself.
            val faceValue = 10000.DOLLARS `issued by` DUMMY_CASH_ISSUER
            val commercialPaper =
                    CommercialPaper().generateIssue(issuance, faceValue, TEST_TX_TIME + 30.days, DUMMY_NOTARY).let { builder ->
                        builder.setTimeWindow(TEST_TX_TIME, 30.seconds)
                        val stx = services.signInitialTransaction(builder, MEGA_CORP_PUBKEY)
                        notaryServices.addSignature(stx, DUMMY_NOTARY_KEY.public)
                    }
            commercialPaper.verifyRequiredSignatures()
            services.recordTransactions(commercialPaper)

            // MegaCorp™ now issues £5,000 of commercial paper, to mature in 30 days, owned by itself.
            val faceValue2 = 5000.POUNDS `issued by` DUMMY_CASH_ISSUER
            val commercialPaper2 =
                    CommercialPaper().generateIssue(issuance, faceValue2, TEST_TX_TIME + 30.days, DUMMY_NOTARY).let { builder ->
                        builder.setTimeWindow(TEST_TX_TIME, 30.seconds)
                        val stx = services.signInitialTransaction(builder, MEGA_CORP_PUBKEY)
                        notaryServices.addSignature(stx, DUMMY_NOTARY_KEY.public)
                    }
            commercialPaper2.verifyRequiredSignatures()
            services.recordTransactions(commercialPaper2)

            val result = builder {

                val ccyIndex = CommercialPaperSchemaV1.PersistentCommercialPaperState::currency.equal(USD.currencyCode)
                val maturityIndex = CommercialPaperSchemaV1.PersistentCommercialPaperState::maturity.greaterThanOrEqual(TEST_TX_TIME + 30.days)
                val faceValueIndex = CommercialPaperSchemaV1.PersistentCommercialPaperState::faceValue.greaterThanOrEqual(10000L)

                val criteria1 = QueryCriteria.VaultCustomQueryCriteria(ccyIndex)
                val criteria2 = QueryCriteria.VaultCustomQueryCriteria(maturityIndex)
                val criteria3 = QueryCriteria.VaultCustomQueryCriteria(faceValueIndex)

                vaultService.queryBy<CommercialPaper.State>(criteria1.and(criteria3).and(criteria2))
            }
            assertThat(result.states).hasSize(1)
            assertThat(result.statesMetadata).hasSize(1)
        }
    }

    /** Chaining together different Query Criteria tests**/

    // specifying Query on Cash contract state attributes
    @Test
    fun `custom - all cash states with amount of currency greater or equal than`() {
        database.transaction {
            vaultFiller.fillWithSomeTestCash(100.POUNDS, notaryServices, 1, DUMMY_CASH_ISSUER)
            vaultFiller.fillWithSomeTestCash(100.DOLLARS, notaryServices, 1, DUMMY_CASH_ISSUER)
            vaultFiller.fillWithSomeTestCash(10.DOLLARS, notaryServices, 1, DUMMY_CASH_ISSUER)
            vaultFiller.fillWithSomeTestCash(1.DOLLARS, notaryServices, 1, DUMMY_CASH_ISSUER)
            // DOCSTART VaultQueryExample20
            val generalCriteria = VaultQueryCriteria(Vault.StateStatus.ALL)

            val results = builder {
                val currencyIndex = PersistentCashState::currency.equal(USD.currencyCode)
                val quantityIndex = PersistentCashState::pennies.greaterThanOrEqual(10L)

                val customCriteria1 = VaultCustomQueryCriteria(currencyIndex)
                val customCriteria2 = VaultCustomQueryCriteria(quantityIndex)

                val criteria = generalCriteria.and(customCriteria1.and(customCriteria2))
                vaultService.queryBy<Cash.State>(criteria)
            }
            // DOCEND VaultQueryExample20

            assertThat(results.states).hasSize(3)
        }
    }

    // specifying Query on Linear state attributes
    @Test
    fun `unconsumed linear heads for linearId between two timestamps`() {
        val start = Instant.now()
        val end = start.plus(1, ChronoUnit.SECONDS)

        database.transaction {
            vaultFiller.fillWithSomeTestLinearStates(1, "TEST")
            sleep(1000)
            vaultFiller.fillWithSomeTestLinearStates(1, "TEST")
            // 2 unconsumed states with same external ID
            val recordedBetweenExpression = TimeCondition(TimeInstantType.RECORDED, builder { between(start, end) })
            val basicCriteria = VaultQueryCriteria(timeCondition = recordedBetweenExpression)

            val results = vaultService.queryBy<LinearState>(basicCriteria)

            assertThat(results.states).hasSize(1)
        }
    }

    // specifying Query on Linear state attributes
    @Test
    fun `unconsumed linear heads for a given external id`() {
        database.transaction {
            vaultFiller.fillWithSomeTestLinearStates(1, "TEST1")
            vaultFiller.fillWithSomeTestLinearStates(1, "TEST2")
            // 2 unconsumed states with same external ID
            val externalIdCondition = builder { VaultSchemaV1.VaultLinearStates::externalId.equal("TEST2") }
            val externalIdCustomCriteria = VaultCustomQueryCriteria(externalIdCondition)

            val results = vaultService.queryBy<LinearState>(externalIdCustomCriteria)

            assertThat(results.states).hasSize(1)
        }
    }

    // specifying Query on Linear state attributes
    @Test
    fun `unconsumed linear heads for linearId between two timestamps for a given external id`() {
        val start = Instant.now()
        val end = start.plus(6, ChronoUnit.SECONDS) //Enterprise: extended timeout for TC

        database.transaction {
            vaultFiller.fillWithSomeTestLinearStates(1, "TEST1")
            vaultFiller.fillWithSomeTestLinearStates(1, "TEST2")
            sleep(1000)
            vaultFiller.fillWithSomeTestLinearStates(1, "TEST3")
            // 2 unconsumed states with same external ID

            val results = builder {
                val linearIdCondition = VaultSchemaV1.VaultLinearStates::externalId.equal("TEST2")
                val customCriteria = VaultCustomQueryCriteria(linearIdCondition)

                val recordedBetweenExpression = TimeCondition(TimeInstantType.RECORDED, between(start, end))
                val basicCriteria = VaultQueryCriteria(timeCondition = recordedBetweenExpression)

                val criteria = basicCriteria.and(customCriteria)
                vaultService.queryBy<LinearState>(criteria)
            }

            assertThat(results.states).hasSize(1)
        }
    }

    // specifying Query on Linear state attributes
    @Test
    fun `unconsumed linear heads for a given external id or uuid`() {
        database.transaction {
            vaultFiller.fillWithSomeTestLinearStates(1, "TEST1")
            val aState = vaultFiller.fillWithSomeTestLinearStates(1, "TEST2").states
            vaultFiller.consumeLinearStates(aState.toList())
            val uuid = vaultFiller.fillWithSomeTestLinearStates(1, "TEST1").states.first().state.data.linearId.id
            // 2 unconsumed states with same external ID, 1 consumed with different external ID
            val results = builder {
                val externalIdCondition = VaultSchemaV1.VaultLinearStates::externalId.equal("TEST1")
                val externalIdCustomCriteria = VaultCustomQueryCriteria(externalIdCondition)

                val uuidCondition = VaultSchemaV1.VaultLinearStates::uuid.equal(uuid)
                val uuidCustomCriteria = VaultCustomQueryCriteria(uuidCondition)

                val criteria = externalIdCustomCriteria or uuidCustomCriteria
                vaultService.queryBy<LinearState>(criteria)
            }
            assertThat(results.statesMetadata).hasSize(2)
            assertThat(results.states).hasSize(2)
        }
    }

    @Test
    fun `unconsumed linear heads for single participant`() {
        database.transaction {
            identitySvc.verifyAndRegisterIdentity(ALICE_IDENTITY)
            vaultFiller.fillWithSomeTestLinearStates(1, "TEST1", listOf(ALICE))
            vaultFiller.fillWithSomeTestLinearStates(1)
            vaultFiller.fillWithSomeTestLinearStates(1, "TEST3")
            val linearStateCriteria = LinearStateQueryCriteria(participants = listOf(ALICE))
            val results = vaultService.queryBy<LinearState>(linearStateCriteria)

            assertThat(results.states).hasSize(1)
            assertThat(results.states[0].state.data.linearId.externalId).isEqualTo("TEST1")
        }
    }

    @Test
    fun `unconsumed linear heads for multiple participants`() {
        database.transaction {
            identitySvc.verifyAndRegisterIdentity(ALICE_IDENTITY)
            identitySvc.verifyAndRegisterIdentity(BOB_IDENTITY)
            identitySvc.verifyAndRegisterIdentity(CHARLIE_IDENTITY)
            vaultFiller.fillWithSomeTestLinearStates(1, "TEST1", listOf(ALICE, BOB, CHARLIE))
            vaultFiller.fillWithSomeTestLinearStates(1)
            vaultFiller.fillWithSomeTestLinearStates(1, "TEST3")
            val linearStateCriteria = LinearStateQueryCriteria(participants = listOf(ALICE, BOB, CHARLIE))
            val results = vaultService.queryBy<LinearState>(linearStateCriteria)

            assertThat(results.states).hasSize(1)
            assertThat(results.states[0].state.data.linearId.externalId).isEqualTo("TEST1")
        }
    }

    @Test
    fun `unconsumed linear heads where external id is null`() {
        database.transaction {
            vaultFiller.fillWithSomeTestLinearStates(1, "TEST1")
            vaultFiller.fillWithSomeTestLinearStates(1)
            vaultFiller.fillWithSomeTestLinearStates(1, "TEST3")
            // 3 unconsumed states (one without an external ID)
            val results = builder {
                val externalIdCondition = VaultSchemaV1.VaultLinearStates::externalId.isNull()
                val externalIdCustomCriteria = VaultCustomQueryCriteria(externalIdCondition)

                vaultService.queryBy<LinearState>(externalIdCustomCriteria)
            }
            assertThat(results.states).hasSize(1)
        }
    }

    @Test
    fun `unconsumed linear heads where external id is not null`() {
        database.transaction {
            vaultFiller.fillWithSomeTestLinearStates(1, "TEST1")
            vaultFiller.fillWithSomeTestLinearStates(1)
            vaultFiller.fillWithSomeTestLinearStates(1, "TEST3")
            // 3 unconsumed states (two with an external ID)
            val results = builder {
                val externalIdCondition = VaultSchemaV1.VaultLinearStates::externalId.notNull()
                val externalIdCustomCriteria = VaultCustomQueryCriteria(externalIdCondition)

                vaultService.queryBy<LinearState>(externalIdCustomCriteria)
            }
            assertThat(results.states).hasSize(2)
        }
    }

    @Test
    fun `enriched and overridden composite query handles defaults correctly`() {
        database.transaction {
            vaultFiller.fillWithSomeTestCash(100.DOLLARS, notaryServices, 2, DUMMY_CASH_ISSUER)
            vaultFiller.fillWithSomeTestCommodity(Amount(100, Commodity.getInstance("FCOJ")!!), notaryServices, DUMMY_OBLIGATION_ISSUER.ref(1))
            vaultFiller.fillWithSomeTestLinearStates(1, "ABC")
            vaultFiller.fillWithSomeTestDeals(listOf("123"))
            // Base criteria
            val baseCriteria = VaultQueryCriteria(notary = listOf(DUMMY_NOTARY),
                    status = Vault.StateStatus.CONSUMED)

            // Enrich and override QueryCriteria with additional default attributes (such as soft locks)
            val enrichedCriteria = VaultQueryCriteria(contractStateTypes = setOf(DealState::class.java), // enrich
                    softLockingCondition = QueryCriteria.SoftLockingCondition(QueryCriteria.SoftLockingType.UNLOCKED_AND_SPECIFIED, listOf(UUID.randomUUID())),
                    status = Vault.StateStatus.UNCONSUMED)  // override
            // Sorting
            val sortAttribute = SortAttribute.Standard(Sort.CommonStateAttribute.STATE_REF)
            val sorter = Sort(setOf(Sort.SortColumn(sortAttribute, Sort.Direction.ASC)))

            // Execute query
            val results = services.vaultService.queryBy<FungibleAsset<*>>(baseCriteria and enrichedCriteria, sorter).states
            assertThat(results).hasSize(4)
        }
    }

    /**
     * Dynamic trackBy() tests
     */

    @Test
    fun trackCashStates_unconsumed() {
        val updates = database.transaction {
            val updates =
            // DOCSTART VaultQueryExample15
                    vaultService.trackBy<Cash.State>().updates     // UNCONSUMED default
            // DOCEND VaultQueryExample15

            vaultFiller.fillWithSomeTestCash(100.DOLLARS, notaryServices, 5, DUMMY_CASH_ISSUER)
            val linearStates = vaultFiller.fillWithSomeTestLinearStates(10).states
            val dealStates = vaultFiller.fillWithSomeTestDeals(listOf("123", "456", "789")).states
            // add more cash
            vaultFiller.fillWithSomeTestCash(100.POUNDS, notaryServices, 1, DUMMY_CASH_ISSUER)
            // add another deal
            vaultFiller.fillWithSomeTestDeals(listOf("SAMPLE DEAL"))
            this.session.flush()

            // consume stuff
            consumeCash(100.DOLLARS)
            vaultFiller.consumeDeals(dealStates.toList())
            vaultFiller.consumeLinearStates(linearStates.toList())

            close() // transaction needs to be closed to trigger events
            updates
        }

        updates.expectEvents {
            sequence(
                    expect { (consumed, produced, flowId) ->
                        require(flowId == null) {}
                        require(consumed.isEmpty()) {}
                        require(produced.size == 5) {}
                    },
                    expect { (consumed, produced, flowId) ->
                        require(flowId == null) {}
                        require(consumed.isEmpty()) {}
                        require(produced.size == 1) {}
                    }
            )
        }
    }

    @Test
    fun trackCashStates_consumed() {

        val updates = database.transaction {
            val criteria = VaultQueryCriteria(status = Vault.StateStatus.CONSUMED)
            val updates = vaultService.trackBy<Cash.State>(criteria).updates

            vaultFiller.fillWithSomeTestCash(100.DOLLARS, notaryServices, 5, DUMMY_CASH_ISSUER)
            val linearStates = vaultFiller.fillWithSomeTestLinearStates(10).states
            val dealStates = vaultFiller.fillWithSomeTestDeals(listOf("123", "456", "789")).states
            // add more cash
            vaultFiller.fillWithSomeTestCash(100.POUNDS, notaryServices, 1, DUMMY_CASH_ISSUER)
            // add another deal
            vaultFiller.fillWithSomeTestDeals(listOf("SAMPLE DEAL"))
            this.session.flush()

            consumeCash(100.POUNDS)

            // consume more stuff
            consumeCash(100.DOLLARS)
            vaultFiller.consumeDeals(dealStates.toList())
            vaultFiller.consumeLinearStates(linearStates.toList())

            close() // transaction needs to be closed to trigger events
            updates
        }

        updates.expectEvents {
            sequence(
                    expect { (consumed, produced, flowId) ->
                        require(flowId == null) {}
                        require(consumed.size == 1) {}
                        require(produced.isEmpty()) {}
                    },
                    expect { (consumed, produced, flowId) ->
                        require(flowId == null) {}
                        require(consumed.size == 5) {}
                        require(produced.isEmpty()) {}
                    }
            )
        }
    }

    @Test
    fun trackCashStates_all() {
        val updates = database.transaction {
            val updates =
                    database.transaction {
                        val criteria = VaultQueryCriteria(status = Vault.StateStatus.ALL)
                        vaultService.trackBy<Cash.State>(criteria).updates
                    }
            vaultFiller.fillWithSomeTestCash(100.DOLLARS, notaryServices, 5, DUMMY_CASH_ISSUER)
            val linearStates = vaultFiller.fillWithSomeTestLinearStates(10).states
            val dealStates = vaultFiller.fillWithSomeTestDeals(listOf("123", "456", "789")).states
            // add more cash
            vaultFiller.fillWithSomeTestCash(100.POUNDS, notaryServices, 1, DUMMY_CASH_ISSUER)
            // add another deal
            vaultFiller.fillWithSomeTestDeals(listOf("SAMPLE DEAL"))
            this.session.flush()

//             consume stuff
            consumeCash(99.POUNDS)

            consumeCash(100.DOLLARS)
            vaultFiller.consumeDeals(dealStates.toList())
            vaultFiller.consumeLinearStates(linearStates.toList())

            close() // transaction needs to be closed to trigger events
            updates
        }

        updates.expectEvents {
            sequence(
                    expect { (consumed, produced, flowId) ->
                        require(flowId == null) {}
                        require(consumed.isEmpty()) {}
                        require(produced.size == 5) {}
                    },
                    expect { (consumed, produced, flowId) ->
                        require(flowId == null) {}
                        require(consumed.isEmpty()) {}
                        require(produced.size == 1) {}
                    },
                    expect { (consumed, produced, flowId) ->
                        require(flowId == null) {}
                        require(consumed.size == 1) {}
                        require(produced.size == 1) {}
                    },
                    expect { (consumed, produced, flowId) ->
                        require(flowId == null) {}
                        require(consumed.size == 5) {}
                        require(produced.isEmpty()) {}
                    }
            )
        }
    }

    @Test
    fun trackLinearStates() {

        val updates = database.transaction {
            // DOCSTART VaultQueryExample16
            val (snapshot, updates) = vaultService.trackBy<LinearState>()
            // DOCEND VaultQueryExample16
            assertThat(snapshot.states).hasSize(0)

            vaultFiller.fillWithSomeTestCash(100.DOLLARS, notaryServices, 3, DUMMY_CASH_ISSUER)
            val linearStates = vaultFiller.fillWithSomeTestLinearStates(10).states
            val dealStates = vaultFiller.fillWithSomeTestDeals(listOf("123", "456", "789")).states
            // add more cash
            vaultFiller.fillWithSomeTestCash(100.POUNDS, notaryServices, 1, DUMMY_CASH_ISSUER)
            // add another deal
            vaultFiller.fillWithSomeTestDeals(listOf("SAMPLE DEAL"))
            this.session.flush()

            // consume stuff
            consumeCash(100.DOLLARS)
            vaultFiller.consumeDeals(dealStates.toList())
            vaultFiller.consumeLinearStates(linearStates.toList())

            close() // transaction needs to be closed to trigger events
            updates
        }

        updates.expectEvents {
            sequence(
                    expect { (consumed, produced, flowId) ->
                        require(flowId == null) {}
                        require(consumed.isEmpty()) {}
                        require(produced.size == 10) {}
                    },
                    expect { (consumed, produced, flowId) ->
                        require(flowId == null) {}
                        require(consumed.isEmpty()) {}
                        require(produced.size == 3) {}
                    },
                    expect { (consumed, produced, flowId) ->
                        require(flowId == null) {}
                        require(consumed.isEmpty()) {}
                        require(produced.size == 1) {}
                    }
            )
        }
    }

    @Test
    fun trackDealStates() {

        val updates = database.transaction {

            // DOCSTART VaultQueryExample17
            val (snapshot, updates) = vaultService.trackBy<DealState>()
            // DOCEND VaultQueryExample17
            assertThat(snapshot.states).hasSize(0)

            vaultFiller.fillWithSomeTestCash(100.DOLLARS, notaryServices, 3, DUMMY_CASH_ISSUER)
            val linearStates = vaultFiller.fillWithSomeTestLinearStates(10).states
            val dealStates = vaultFiller.fillWithSomeTestDeals(listOf("123", "456", "789")).states
            // add more cash
            vaultFiller.fillWithSomeTestCash(100.POUNDS, notaryServices, 1, DUMMY_CASH_ISSUER)
            // add another deal
            vaultFiller.fillWithSomeTestDeals(listOf("SAMPLE DEAL"))
            this.session.flush()

            // consume stuff
            consumeCash(100.DOLLARS)
            vaultFiller.consumeDeals(dealStates.toList())
            vaultFiller.consumeLinearStates(linearStates.toList())

            close()
            updates
        }

        updates.expectEvents {
            sequence(
                    expect { (consumed, produced, flowId) ->
                        require(flowId == null) {}
                        require(consumed.isEmpty()) {}
                        require(produced.size == 3) {}
                    },
                    expect { (consumed, produced, flowId) ->
                        require(flowId == null) {}
                        require(consumed.isEmpty()) {}
                        require(produced.size == 1) {}
                    }
            )
        }
    }

    @Test
    fun `unconsumedCashStatesForSpending_single_issuer_reference`() {
        database.transaction {
            vaultFiller.fillWithSomeTestCash(1000.DOLLARS, notaryServices, 1, DUMMY_CASH_ISSUER)
            this.session.flush()

            val builder = TransactionBuilder()
            val issuer = DUMMY_CASH_ISSUER
            val exitStates = AbstractCashSelection
                    .getInstance { services.jdbcSession().metaData }
                    .unconsumedCashStatesForSpending(services, 300.DOLLARS, setOf(issuer.party),
                            builder.notary, builder.lockId, setOf(issuer.reference))

            assertThat(exitStates).hasSize(1)
            assertThat(exitStates[0].state.data.amount.quantity).isEqualTo(100000)
        }
    }

    @Test
    fun `unconsumedCashStatesForSpending_single_issuer_reference_not_matching`() {
        database.transaction {
            vaultFiller.fillWithSomeTestCash(1000.DOLLARS, notaryServices, 1, DUMMY_CASH_ISSUER)

            val builder = TransactionBuilder()
            val issuer = DUMMY_CASH_ISSUER
            val exitStates = AbstractCashSelection
                    .getInstance { services.jdbcSession().metaData }
                    .unconsumedCashStatesForSpending(services, 300.DOLLARS, setOf(issuer.party),
                            builder.notary, builder.lockId, setOf(OpaqueBytes.of(13)))
            assertThat(exitStates).hasSize(0)
        }
    }
    /**
     *  USE CASE demonstrations (outside of mainline Corda)
     *
     *  1) Template / Tutorial CorDapp service using Vault API Custom Query to access attributes of IOU State
     *  2) Template / Tutorial Flow using a DB session to execute a custom query
     *  3) Template / Tutorial CorDapp service query extension executing Named Queries via JPA
     *  4) Advanced pagination queries using Spring Data (and/or Hibernate/JPQL)
     */
}

class VaultQueryTests : VaultQueryTestsBase(), VaultQueryParties by vaultQueryTestRule {

    companion object {
        @ClassRule @JvmField
        val vaultQueryTestRule = VaultQueryTestRule()
    }
}<|MERGE_RESOLUTION|>--- conflicted
+++ resolved
@@ -41,14 +41,10 @@
 import net.corda.testing.core.*
 import net.corda.testing.internal.TEST_TX_TIME
 import net.corda.testing.internal.rigorousMock
-<<<<<<< HEAD
-import net.corda.testing.internal.vault.*
-=======
 import net.corda.testing.internal.vault.DUMMY_LINEAR_CONTRACT_PROGRAM_ID
 import net.corda.testing.internal.vault.DummyLinearContract
 import net.corda.testing.internal.vault.DummyLinearStateSchemaV1
 import net.corda.testing.internal.vault.VaultFiller
->>>>>>> 7ac7e991
 import net.corda.testing.node.MockServices
 import net.corda.testing.node.MockServices.Companion.makeTestDatabaseAndMockServices
 import net.corda.testing.node.makeTestIdentityService
@@ -66,77 +62,6 @@
 import java.time.temporal.ChronoUnit
 import java.util.*
 
-<<<<<<< HEAD
-open class VaultQueryTests {
-    private companion object {
-        val alice = TestIdentity(ALICE_NAME, 70)
-        val bankOfCorda = TestIdentity(BOC_NAME)
-        val bigCorp = TestIdentity(CordaX500Name("BigCorporation", "New York", "US"))
-        val bob = TestIdentity(BOB_NAME, 80)
-        val cashNotary = TestIdentity(CordaX500Name("Cash Notary Service", "Zurich", "CH"), 21)
-        val charlie = TestIdentity(CHARLIE_NAME, 90)
-        val dummyCashIssuer = TestIdentity(CordaX500Name("Snake Oil Issuer", "London", "GB"), 10)
-        val DUMMY_CASH_ISSUER = dummyCashIssuer.ref(1)
-        val dummyNotary = TestIdentity(DUMMY_NOTARY_NAME, 20)
-        val DUMMY_OBLIGATION_ISSUER = TestIdentity(CordaX500Name("Snake Oil Issuer", "London", "GB"), 10).party
-        val megaCorp = TestIdentity(CordaX500Name("MegaCorp", "London", "GB"))
-        val miniCorp = TestIdentity(CordaX500Name("MiniCorp", "London", "GB"))
-        val ALICE get() = alice.party
-        val ALICE_IDENTITY get() = alice.identity
-        val BIG_CORP get() = bigCorp.party
-        val BIG_CORP_IDENTITY get() = bigCorp.identity
-        val BOB get() = bob.party
-        val BOB_IDENTITY get() = bob.identity
-        val BOC get() = bankOfCorda.party
-        val BOC_IDENTITY get() = bankOfCorda.identity
-        val BOC_KEY get() = bankOfCorda.keyPair
-        val BOC_PUBKEY get() = bankOfCorda.publicKey
-        val CASH_NOTARY get() = cashNotary.party
-        val CASH_NOTARY_IDENTITY get() = cashNotary.identity
-        val CHARLIE get() = charlie.party
-        val CHARLIE_IDENTITY get() = charlie.identity
-        val DUMMY_NOTARY get() = dummyNotary.party
-        val DUMMY_NOTARY_KEY get() = dummyNotary.keyPair
-        val MEGA_CORP_IDENTITY get() = megaCorp.identity
-        val MEGA_CORP_PUBKEY get() = megaCorp.publicKey
-        val MEGA_CORP_KEY get() = megaCorp.keyPair
-        val MEGA_CORP get() = megaCorp.party
-        val MINI_CORP_IDENTITY get() = miniCorp.identity
-        val MINI_CORP get() = miniCorp.party
-
-        private val cordappPackages = listOf(
-                "net.corda.testing.contracts",
-                "net.corda.finance.contracts",
-                CashSchemaV1::class.packageName,
-                DummyLinearStateSchemaV1::class.packageName,
-                SampleCashSchemaV3::class.packageName)
-        private lateinit var services: MockServices
-        private lateinit var vaultFiller: VaultFiller
-        private lateinit var vaultFillerCashNotary: VaultFiller
-        private lateinit var notaryServices: MockServices
-        private val vaultService: VaultService get() = services.vaultService
-        private lateinit var identitySvc: IdentityService
-        private lateinit var database: CordaPersistence
-
-        @BeforeClass @JvmStatic
-        fun setUpClass() {
-            // register additional identities
-            val databaseAndServices = makeTestDatabaseAndMockServices(
-                    cordappPackages,
-                    makeTestIdentityService(MEGA_CORP_IDENTITY, MINI_CORP_IDENTITY, dummyCashIssuer.identity, dummyNotary.identity),
-                    Companion.megaCorp,
-                    moreKeys = DUMMY_NOTARY_KEY)
-            database = databaseAndServices.first
-            services = databaseAndServices.second
-            vaultFiller = VaultFiller(services, dummyNotary)
-            vaultFillerCashNotary = VaultFiller(services, dummyNotary, CASH_NOTARY)
-            notaryServices = MockServices(cordappPackages, dummyNotary, rigorousMock(), dummyCashIssuer.keyPair, BOC_KEY, MEGA_CORP_KEY)
-            identitySvc = services.identityService
-            // Register all of the identities we're going to use
-            (notaryServices.myInfo.legalIdentitiesAndCerts + BOC_IDENTITY + CASH_NOTARY_IDENTITY + MINI_CORP_IDENTITY + MEGA_CORP_IDENTITY).forEach { identity ->
-                services.identityService.verifyAndRegisterIdentity(identity)
-            }
-=======
 interface VaultQueryParties {
     val alice: TestIdentity
     val bankOfCorda: TestIdentity
@@ -233,7 +158,6 @@
         // Register all of the identities we're going to use
         (notaryServices.myInfo.legalIdentitiesAndCerts + BOC_IDENTITY + CASH_NOTARY_IDENTITY + MINI_CORP_IDENTITY + MEGA_CORP_IDENTITY).forEach { identity ->
             services.identityService.verifyAndRegisterIdentity(identity)
->>>>>>> 7ac7e991
         }
 
         @AfterClass @JvmStatic
@@ -249,8 +173,6 @@
 
 class VaultQueryRollbackRule(val vaultQueryParties: VaultQueryParties) : ExternalResource() {
 
-<<<<<<< HEAD
-=======
     lateinit var transaction: DatabaseTransaction
 
     override fun before() {
@@ -265,7 +187,6 @@
 
 abstract class VaultQueryTestsBase : VaultQueryParties {
 
->>>>>>> 7ac7e991
     @Rule
     @JvmField
     val expectedEx: ExpectedException = ExpectedException.none()
@@ -274,25 +195,10 @@
     @Rule
     @JvmField
     val transactionRule = VaultQueryRollbackRule(this)
-
-<<<<<<< HEAD
-    @Before
-    open fun setUp() {
-        transaction = database.newTransaction()
-    }
-
-    @After
-    open fun tearDown() {
-        transaction.rollback()
-        transaction.close()
-    }
-=======
     companion object {
         @ClassRule @JvmField
         val testSerialization = SerializationEnvironmentRule()
     }
-
->>>>>>> 7ac7e991
 
     /**
      * Helper method for generating a Persistent H2 test database
