--- conflicted
+++ resolved
@@ -1,19 +1,14 @@
 ![Corda](https://www.corda.net/wp-content/uploads/2016/11/fg005_corda_b.png)
+
+<a href="https://ci-master.corda.r3cev.com/viewType.html?buildTypeId=CordaEnterprise_CordaBuild&tab=buildTypeStatusDiv"><img src="https://ci.corda.r3cev.com/app/rest/builds/buildType:Corda_CordaBuild/statusIcon"/></a>
 
 # Corda Enterprise
 
 Corda Enterprise is R3's closed source patch set on top of Corda Open Source. It adds features and improvements that we
 plan to charge for.
 
-## Extra features
+Corda is a decentralised database system in which nodes trust each other as little as possible.
 
-<<<<<<< HEAD
-* Doorman
-* SOCKS relaying
-* Flow triage screen in Explorer
-* No stupid jokes at startup
-* SGX
-=======
 ## Features
 
 * Smart contracts that can be written in Java and other JVM languages
@@ -22,6 +17,14 @@
 * "Notary" infrastructure to validate uniqueness and sequencing of transactions without global broadcast
 * Enables the development and deployment of distributed apps called CorDapps
 * Written in [Kotlin](https://kotlinlang.org), targeting the JVM
+
+## Extra features
+
+* Doorman
+* SOCKS relaying
+* Flow triage screen in Explorer
+* No stupid jokes at startup
+* SGX
 
 ## Getting started
 
@@ -54,5 +57,4 @@
 
 YourKit supports open source projects with its full-featured Java Profiler.
 
-YourKit, LLC is the creator of [YourKit Java Profiler](https://www.yourkit.com/java/profiler/) and [YourKit .NET Profiler](https://www.yourkit.com/.net/profiler/), innovative and intelligent tools for profiling Java and .NET applications.
->>>>>>> 63b7eb3f
+YourKit, LLC is the creator of [YourKit Java Profiler](https://www.yourkit.com/java/profiler/) and [YourKit .NET Profiler](https://www.yourkit.com/.net/profiler/), innovative and intelligent tools for profiling Java and .NET applications.