--- conflicted
+++ resolved
@@ -29,11 +29,7 @@
 
     @Before
     fun start() {
-<<<<<<< HEAD
-        mockNet = InternalMockNetwork(servicePeerAllocationStrategy = RoundRobin(), cordappPackages = listOf("net.corda.finance.contracts.asset", "net.corda.finance.schemas"))
-=======
-        mockNet = MockNetwork(servicePeerAllocationStrategy = RoundRobin(), cordappPackages = listOf("net.corda.finance.contracts.asset"))
->>>>>>> 57703344
+        mockNet = MockNetwork(servicePeerAllocationStrategy = RoundRobin(), cordappPackages = listOf("net.corda.finance.contracts.asset", "net.corda.finance.schemas"))
         bankOfCordaNode = mockNet.createPartyNode(BOC_NAME)
         bankOfCorda = bankOfCordaNode.info.identityFromX500Name(BOC_NAME)
         aliceNode = mockNet.createPartyNode(ALICE_NAME)
