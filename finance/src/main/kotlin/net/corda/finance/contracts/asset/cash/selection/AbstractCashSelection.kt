--- conflicted
+++ resolved
@@ -102,12 +102,8 @@
                                         withIssuerRefs: Set<OpaqueBytes> = emptySet()): List<StateAndRef<Cash.State>> {
         val stateAndRefs = mutableListOf<StateAndRef<Cash.State>>()
 
-<<<<<<< HEAD
+        // DOCSTART CASHSELECT 1
         for (retryCount in 1..maxRetries) {
-=======
-        // DOCSTART CASHSELECT 1
-        for (retryCount in 1..MAX_RETRIES) {
->>>>>>> 48da1c3e
             if (!attemptSpend(services, amount, lockId, notary, onlyFromIssuerParties, withIssuerRefs, stateAndRefs)) {
                 log.warn("Coin selection failed on attempt $retryCount")
                 // TODO: revisit the back off strategy for contended spending.
