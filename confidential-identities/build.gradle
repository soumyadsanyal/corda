// This has been merged into core/node
apply plugin: 'kotlin'
apply plugin: 'net.corda.plugins.publish-utils'
apply plugin: 'net.corda.plugins.quasar-utils'
apply plugin: 'net.corda.plugins.cordapp'
apply plugin: 'com.jfrog.artifactory'

description 'Corda Experimental Confidential Identities'

<<<<<<< HEAD
=======
dependencies {
    cordaCompile project(':core')
}

>>>>>>> e5b194b0
jar {
    baseName 'corda-confidential-identities'
}

publish {
    name jar.baseName
}<|MERGE_RESOLUTION|>--- conflicted
+++ resolved
@@ -1,4 +1,5 @@
-// This has been merged into core/node
+// This contains the SwapIdentitiesFlow which can be used for exchanging confidential identities as part of a flow.
+// TODO: Merge this into core: the original plan was to develop it independently but in practice it's too widely used to break compatibility now, as finance uses it.
 apply plugin: 'kotlin'
 apply plugin: 'net.corda.plugins.publish-utils'
 apply plugin: 'net.corda.plugins.quasar-utils'
@@ -7,13 +8,6 @@
 
 description 'Corda Experimental Confidential Identities'
 
-<<<<<<< HEAD
-=======
-dependencies {
-    cordaCompile project(':core')
-}
-
->>>>>>> e5b194b0
 jar {
     baseName 'corda-confidential-identities'
 }
