--- conflicted
+++ resolved
@@ -2247,107 +2247,7 @@
     Assembler::Constant handlerConstant(resolved(c, handler));
     a->apply(Call, BytesPerWord, ConstantOperand, &handlerConstant);
 
-<<<<<<< HEAD
-      high->release(c);
-      low->release(c);
-      count->release(c);
-    } else {
-      RegisterOperand* cx = temporary(c, rcx);
-      cx->accept(c, mov, operand);
-      encode(c, 0xd3, 4, this, true);
-      cx->release(c);
-    }
-  } break;
-
-  case shr4:
-  case shr8: {
-    if (BytesPerWord == 4 and op == shr8) {
-      RegisterOperand* count = temporary(c, rcx);
-      RegisterOperand* low = temporary(c);
-      RegisterOperand* high = temporary(c);
-
-      count->accept(c, mov, operand);
-      low->accept(c, mov, this);
-      high->accept(c, mov, this->high(c));
-
-      // shrd
-      c->code.append(0x0f);
-      c->code.append(0xad);
-      c->code.append(0xc0 | (high->value(c) << 3) | low->value(c));
-
-      // sar
-      c->code.append(0xd3);
-      c->code.append(0xf8 | high->value(c));
-
-      count->accept(c, cmp, immediate(c, 32));
-      c->code.append(0x0f);
-      c->code.append(0x8c); // jl
-      c->code.append4(2 + 3);
-
-      low->accept(c, mov, high); // 2 bytes
-      // sar 31,high
-      c->code.append(0xc1);
-      c->code.append(0xf8 | high->value(c));
-      c->code.append(31);
-
-      this->accept(c, mov, low);
-      this->high(c)->accept(c, mov, high);
-
-      high->release(c);
-      low->release(c);
-      count->release(c);
-    } else {
-      RegisterOperand* cx = temporary(c, rcx);
-      cx->accept(c, mov, operand);
-      encode(c, 0xd3, 7, this, true);
-      cx->release(c);
-    }
-  } break;
-
-  case ushr4:
-  case ushr8: {
-    if (BytesPerWord == 4 and op == ushr8) {
-      RegisterOperand* count = temporary(c, rcx);
-      RegisterOperand* low = temporary(c);
-      RegisterOperand* high = temporary(c);
-
-      count->accept(c, mov, operand);
-      low->accept(c, mov, this);
-      high->accept(c, mov, this->high(c));
-
-      // shld
-      c->code.append(0x0f);
-      c->code.append(0xa5);
-      c->code.append(0xc0 | (high->value(c) << 3) | low->value(c));
-
-      // shr
-      c->code.append(0xd3);
-      c->code.append(0xe8 | high->value(c));
-
-      count->accept(c, cmp, immediate(c, 32));
-      c->code.append(0x0f);
-      c->code.append(0x8c); // jl
-      c->code.append4(2 + 2);
-
-      low->accept(c, mov, high); // 2 bytes
-      high->accept(c, xor4, high); // 2 bytes
-
-      this->accept(c, mov, low);
-      this->high(c)->accept(c, mov, high);
-
-      high->release(c);
-      low->release(c);
-      count->release(c);
-    } else {
-      RegisterOperand* cx = temporary(c, rcx);
-      cx->accept(c, mov, operand);
-      encode(c, 0xd3, 5, this, true);
-      cx->release(c);
-    }
-  } break;
-=======
     nextPromise->offset = a->length();
->>>>>>> 7cdff9f1
 
     nextRead(c, object);
     nextRead(c, index);
